package sttp.tapir.perf

import cats.effect.{ExitCode, IO, IOApp}
import cats.syntax.all._
import fs2.io.file
import fs2.text
import sttp.tapir.perf.Common._
import sttp.tapir.perf.apis.ServerRunner

import java.nio.file.Paths
import java.time.LocalDateTime
import java.time.format.DateTimeFormatter
import scala.concurrent.duration.FiniteDuration

/** Main entry point for running suites of performance tests and generating aggregated reports. A suite represents a set of Gatling
  * simulations executed on a set of servers, with some additional parameters like concurrent user count. One can run a single simulation on
  * a single server, as well as a selection of (servers x simulations). The runner then collects Gatling logs from simulation.log files of
  * individual simulation runs and puts them together into an aggregated report comparing results for all the runs. If no server are provided
  * in the arguments, the suite will only execute simulations, assuming a server has been started separately.
  */
object PerfTestSuiteRunner extends IOApp {

  def run(args: List[String]): IO[ExitCode] = {
    val params = PerfTestSuiteParams.parse(args)
    println("===========================================================================================")
    println(s"Running a suite of ${params.totalTests} tests, each for ${params.users} users and ${params.duration}.")
    println(s"Additional warm-up phase of $WarmupDuration will be performed before each simulation.")
    println(s"Servers: ${params.shortServerNames}")
    println(s"Simulations: ${params.shortSimulationNames}")
    println(s"Expected total duration: at least ${params.minTotalDuration}")
    println("Generated suite report paths will be printed to stdout after all tests are finished.")
    println("===========================================================================================")

    val formatter = DateTimeFormatter.ofPattern("yyyy-MM-dd_HH_mm_ss")
    val currentTime = LocalDateTime.now().format(formatter)
    ((params.simulationNames, params.serverNames)
      .mapN((x, y) => (x, y)))
      .traverse { case ((simulationName, shortSimulationName), serverName) =>
        for {
<<<<<<< HEAD
          serverKillSwitch <- ServerRunner.startServerByTypeName(serverName)
          _ <- IO.println(s"Running server ${serverName.shortName}, simulation $simulationName")
=======
          serverKillSwitch <- startServerByTypeName(serverName)
          _ <- IO.println(s"Running server $shortServerName, simulation $simulationName")
>>>>>>> ee5a3e47
          _ <- (for {
            _ <- IO.println("======================== WARM-UP ===============================================")
            _ = setSimulationParams(users = WarmupUsers, duration = WarmupDuration, warmup = true)
            _ <- IO.blocking(GatlingRunner.runSimulationBlocking(simulationName, params)) // warm-up
            _ <- IO.println("==================== WARM-UP COMPLETED =========================================")
            _ = setSimulationParams(users = params.users, duration = params.duration, warmup = false)
            simResultCode <- IO.blocking(GatlingRunner.runSimulationBlocking(simulationName, params)) // actual test
          } yield simResultCode)
            .guarantee(serverKillSwitch)
            .ensureOr(errCode => new Exception(s"Gatling failed with code $errCode"))(_ == 0)
          serverSimulationResult <- GatlingLogProcessor.processLast(shortSimulationName, serverName)
          _ <- IO.println(serverSimulationResult)
        } yield (serverSimulationResult)
      }
      .flatTap(writeCsvReport(currentTime, params.simulationNames.map(_._2)))
      .flatTap(writeHtmlReport(currentTime))
      .as(ExitCode.Success)
  }

  /** Gatling doesn't allow to pass parameters to simulations when they are run using `Gatling.fromMap()`, that's why we're using system
    * parameters as global variables to customize some params.
    */
  private def setSimulationParams(users: Int, duration: FiniteDuration, warmup: Boolean): Unit = {
    System.setProperty("tapir.perf.user-count", users.toString)
    System.setProperty("tapir.perf.duration-seconds", duration.toSeconds.toString)
    System.setProperty("tapir.perf.is-warm-up", warmup.toString): Unit
  }

  private def writeCsvReport(currentTime: String, initialSimOrdering: List[String])(results: List[GatlingSimulationResult]): IO[Unit] = {
    val csv = CsvReportPrinter.print(results, initialSimOrdering)
    writeReportFile(csv, "csv", currentTime)
  }

  private def writeHtmlReport(currentTime: String)(results: List[GatlingSimulationResult]): IO[Unit] = {
    val html = HtmlReportPrinter.print(results)
    writeReportFile(html, "html", currentTime)
  }

  private def writeReportFile(report: String, extension: String, currentTime: String): IO[Unit] = {
    val baseDir = System.getProperty("user.dir")
    val targetFilePath = Paths.get(baseDir).resolve(s"tapir-perf-tests-${currentTime}.$extension")
    fs2.Stream
      .emit(report)
      .through(text.utf8.encode)
      .through(file.Files[IO].writeAll(fs2.io.file.Path.fromNioPath(targetFilePath)))
      .compile
      .drain >> IO.println(s"******* Test Suite report saved to $targetFilePath")
  }
}<|MERGE_RESOLUTION|>--- conflicted
+++ resolved
@@ -15,8 +15,8 @@
 /** Main entry point for running suites of performance tests and generating aggregated reports. A suite represents a set of Gatling
   * simulations executed on a set of servers, with some additional parameters like concurrent user count. One can run a single simulation on
   * a single server, as well as a selection of (servers x simulations). The runner then collects Gatling logs from simulation.log files of
-  * individual simulation runs and puts them together into an aggregated report comparing results for all the runs. If no server are provided
-  * in the arguments, the suite will only execute simulations, assuming a server has been started separately.
+  * individual simulation runs and puts them together into an aggregated report comparing results for all the runs. If no server are
+  * provided in the arguments, the suite will only execute simulations, assuming a server has been started separately.
   */
 object PerfTestSuiteRunner extends IOApp {
 
@@ -37,13 +37,8 @@
       .mapN((x, y) => (x, y)))
       .traverse { case ((simulationName, shortSimulationName), serverName) =>
         for {
-<<<<<<< HEAD
           serverKillSwitch <- ServerRunner.startServerByTypeName(serverName)
           _ <- IO.println(s"Running server ${serverName.shortName}, simulation $simulationName")
-=======
-          serverKillSwitch <- startServerByTypeName(serverName)
-          _ <- IO.println(s"Running server $shortServerName, simulation $simulationName")
->>>>>>> ee5a3e47
           _ <- (for {
             _ <- IO.println("======================== WARM-UP ===============================================")
             _ = setSimulationParams(users = WarmupUsers, duration = WarmupDuration, warmup = true)
