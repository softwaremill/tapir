--- conflicted
+++ resolved
@@ -24,17 +24,10 @@
   val zioInteropCats = "2.5.1.0"
   val zioJson = "0.1.5"
   val playClient = "2.1.3"
-<<<<<<< HEAD
-  val playServer = "2.8.8"
-  val tethys = "0.23.0"
-  val vertx = "4.0.3"
-  val jsScalaJavaTime = "2.2.1"
-=======
   val playServer = "2.8.7"
   val tethys = "0.24.0"
   val vertx = "4.1.0.CR2"
   val jsScalaJavaTime = "2.3.0"
->>>>>>> f4ba7bb2
   val jwtScala = "5.0.0"
   val derevo = "0.12.5"
   val newtype = "0.4.4"
