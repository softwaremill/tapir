object Versions {
<<<<<<< HEAD
  val http4s = "0.21.21"
  val catsEffect = "3.0.1"
=======
  val http4s = "0.21.22"
  val catsEffect = "2.4.1"
>>>>>>> 171b44a0
  val circe = "0.13.0"
  val circeYaml = "0.13.1"
  val sttp = "3.2.3"
  val sttpModel = "1.4.0"
  val sttpShared = "1.1.1"
  val akkaHttp = "10.2.4"
  val akkaStreams = "2.6.13"
  val swaggerUi = "3.46.0"
  val upickle = "1.3.11"
  val playJson = "2.9.2"
  val finatra = "21.2.0"
  val catbird = "21.2.0"
  val json4s = "3.6.11"
  val sprayJson = "1.3.6"
  val scalaCheck = "1.15.3"
  val scalaTest = "3.2.7"
  val scalaTestPlusScalaCheck = "3.2.2.0"
  val refined = "0.9.22"
  val enumeratum = "1.6.1"
  val zio = "1.0.5"
  val zioInteropCats = "2.4.0.0"
  val playClient = "2.1.3"
  val playServer = "2.8.7"
  val tethys = "0.23.0"
  val vertx = "4.0.3"
  val jsScalaJavaTime = "2.2.1"
  val jwtScala = "5.0.0"
  val derevo = "0.12.2"
  val newtype = "0.4.4"
}<|MERGE_RESOLUTION|>--- conflicted
+++ resolved
@@ -1,11 +1,6 @@
 object Versions {
-<<<<<<< HEAD
-  val http4s = "0.21.21"
-  val catsEffect = "3.0.1"
-=======
   val http4s = "0.21.22"
   val catsEffect = "2.4.1"
->>>>>>> 171b44a0
   val circe = "0.13.0"
   val circeYaml = "0.13.1"
   val sttp = "3.2.3"
