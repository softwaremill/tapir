--- conflicted
+++ resolved
@@ -28,11 +28,7 @@
   val zio1InteropCats = "13.0.0.2"
   val zio1Json = "0.2.0"
   val zio1InteropReactiveStreams = "1.3.12"
-<<<<<<< HEAD
   val zio = "2.0.13"
-=======
-  val zio = "2.0.10"
->>>>>>> d43f0c40
   val zioInteropCats = "23.0.0.4"
   val zioInteropReactiveStreams = "2.0.1"
   val zioJson = "0.5.0"
