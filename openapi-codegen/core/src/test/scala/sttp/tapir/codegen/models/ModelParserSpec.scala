--- conflicted
+++ resolved
@@ -60,30 +60,30 @@
     ))
   }
 
-<<<<<<< HEAD
   it should "parse hello yaml" in {
     val yaml = TestHelpers.helloYaml
-=======
-  it should "parse bookstore yaml containing an endpoint with no parameters" in {
-    val yaml = TestHelpers.generatedBookshopYaml
->>>>>>> 79ec0624
 
     val res = parser
       .parse(yaml)
       .leftMap(err => err: Error)
       .flatMap(_.as[OpenapiDocument])
-<<<<<<< HEAD
 
     res shouldBe (Right(
       TestHelpers.helloDocs
     ))
-  }
+}
 
-=======
-      
-      res shouldBe (Right(
-        TestHelpers.generatedBookshopDoc
-      ))
+  it should "parse bookstore yaml containing an endpoint with no parameters" in {
+    val yaml = TestHelpers.generatedBookshopYaml
+
+    val res = parser
+      .parse(yaml)
+      .leftMap(err => err: Error)
+      .flatMap(_.as[OpenapiDocument])
+
+    res shouldBe (Right(
+      TestHelpers.generatedBookshopDoc
+    ))
   }
 
   it should "parse uuids" in {
@@ -121,5 +121,4 @@
       )
     )
   }
->>>>>>> 79ec0624
 }