package sttp.tapir

import org.scalatest.flatspec.AnyFlatSpec
import org.scalatest.matchers.should.Matchers
import sttp.capabilities.Streams
import sttp.model.internal.Rfc3986
import sttp.model.{Method, StatusCode}
import sttp.tapir.Schema.SName
import sttp.tapir.server.PartialServerEndpoint

import java.nio.charset.StandardCharsets
import scala.concurrent.Future

class EndpointTest extends AnyFlatSpec with EndpointTestExtensions with Matchers {
  "endpoint" should "compile inputs" in {
    endpoint.in(query[String]("q1")): PublicEndpoint[String, Unit, Unit, Any]
    endpoint.in(query[String]("q1").and(query[Int]("q2"))): PublicEndpoint[(String, Int), Unit, Unit, Any]

    endpoint.in(header[String]("h1")): PublicEndpoint[String, Unit, Unit, Any]
    endpoint.in(header[String]("h1").and(header[Int]("h2"))): PublicEndpoint[(String, Int), Unit, Unit, Any]

    endpoint.in("p" / "p2" / "p3"): PublicEndpoint[Unit, Unit, Unit, Any]
    endpoint.in("p" / "p2" / "p3" / path[String]): PublicEndpoint[String, Unit, Unit, Any]
    endpoint.in("p" / "p2" / "p3" / path[String] / path[Int]): PublicEndpoint[(String, Int), Unit, Unit, Any]

    endpoint.in(stringBody): PublicEndpoint[String, Unit, Unit, Any]
    endpoint.in(stringBody).in(path[Int]): PublicEndpoint[(String, Int), Unit, Unit, Any]
  }

  it should "compile security inputs" in {
    endpoint.securityIn(query[String]("q1")): Endpoint[String, Unit, Unit, Unit, Any]
    endpoint.securityIn(query[String]("q1").and(query[Int]("q2"))): Endpoint[(String, Int), Unit, Unit, Unit, Any]
    endpoint.securityIn(stringBody).securityIn(path[Int]): Endpoint[(String, Int), Unit, Unit, Unit, Any]
  }

  it should "compile map security into case class" in {
    case class Foo(a: String, b: String)
    endpoint.securityIn(auth.bearer[String]()).securityIn(path[String]("foo")).mapSecurityInTo[Foo]
  }

  trait TestStreams extends Streams[TestStreams] {
    override type BinaryStream = Vector[Byte]
    override type Pipe[X, Y] = Nothing
  }
  object TestStreams extends TestStreams

  it should "compile inputs with streams" in {
    endpoint.in(streamBinaryBody(TestStreams)): PublicEndpoint[Vector[Byte], Unit, Unit, TestStreams]
    endpoint
      .in(streamBinaryBody(TestStreams))
      .in(path[Int]): PublicEndpoint[(Vector[Byte], Int), Unit, Unit, TestStreams]
  }

  it should "compile outputs" in {
    endpoint.out(header[String]("h1")): PublicEndpoint[Unit, Unit, String, Any]
    endpoint.out(header[String]("h1").and(header[Int]("h2"))): PublicEndpoint[Unit, Unit, (String, Int), Any]

    endpoint.out(stringBody): PublicEndpoint[Unit, Unit, String, Any]
    endpoint.out(stringBody).out(header[Int]("h1")): PublicEndpoint[Unit, Unit, (String, Int), Any]
  }

  it should "compile outputs with streams" in {
    endpoint.out(streamBinaryBody(TestStreams)): PublicEndpoint[Unit, Unit, Vector[Byte], TestStreams]
    endpoint
      .out(streamBinaryBody(TestStreams))
      .out(header[Int]("h1")): PublicEndpoint[Unit, Unit, (Vector[Byte], Int), TestStreams]
  }

  it should "compile error outputs" in {
    endpoint.errorOut(header[String]("h1")): PublicEndpoint[Unit, String, Unit, Any]
    endpoint.errorOut(header[String]("h1").and(header[Int]("h2"))): PublicEndpoint[Unit, (String, Int), Unit, Any]

    endpoint.errorOut(stringBody): PublicEndpoint[Unit, String, Unit, Any]
    endpoint.errorOut(stringBody).errorOut(header[Int]("h1")): PublicEndpoint[Unit, (String, Int), Unit, Any]
  }

  it should "compile one-of empty output" in {
    endpoint.post
      .errorOut(
        sttp.tapir.oneOf(
          oneOfVariant(StatusCode.NotFound, emptyOutput),
          oneOfVariant(StatusCode.Unauthorized, emptyOutput)
        )
      )
  }

  it should "allow to map status code multiple times to same format different charset" in {
    implicit val codec: Codec[String, String, CodecFormat.TextPlain] = Codec.string
    endpoint.get
      .out(
        sttp.tapir.oneOf(
          oneOfVariant(StatusCode.Accepted, anyFromStringBody(codec, StandardCharsets.UTF_8)),
          oneOfVariant(StatusCode.Accepted, anyFromStringBody(codec, StandardCharsets.ISO_8859_1))
        )
      )
  }

  it should "compile one-of empty output of a custom type" in {
    sealed trait Error
    case class BadRequest(message: String) extends Error
    case object NotFound extends Error

    endpoint.post
      .errorOut(
        sttp.tapir.oneOf(
          oneOfVariant(StatusCode.BadRequest, stringBody.map(BadRequest(_))(_.message)),
          oneOfVariant(StatusCode.NotFound, emptyOutputAs(NotFound))
        )
      )
  }

  it should "compile with a single error variant" in {
    sealed trait Error
    case class BadRequest(message: String) extends Error
    case object NotFound extends Error

    val e = endpoint.post
      .errorOut(statusCode(StatusCode.BadRequest).and(stringBody.map(BadRequest(_))(_.message)))
      .errorOutVariant[Error](oneOfVariant(statusCode(StatusCode.NotFound).and(emptyOutputAs(NotFound))))

    e: PublicEndpoint[Unit, Error, Unit, Any]
  }

  it should "compile with multiple error variants" in {
    sealed trait Error
    case class BadRequest(message: String) extends Error
    case object NotFound extends Error
    case object ReallyNotFound extends Error

    val e = endpoint.post
      .errorOut(statusCode(StatusCode.BadRequest).and(stringBody.map(BadRequest(_))(_.message)))
      .errorOutVariants[Error](
        oneOfVariant(statusCode(StatusCode.NotFound).and(emptyOutputAs(NotFound))),
        oneOfVariant(statusCode(StatusCode.NotFound).and(emptyOutputAs(ReallyNotFound)))
      )

    e: PublicEndpoint[Unit, Error, Unit, Any]
  }

  "oneOfVariant" should "not compile when the type erasure of `T` is different from `T`" in {
    assertDoesNotCompile("""
      case class Wrapper[T](s: T)

      endpoint.post
        .errorOut(
          sttp.tapir.oneOf(
            oneOfVariant(StatusCode.BadRequest, stringBody.map(Wrapper(_))(_.s)),
          )
        )
    """)
  }

  def pairToTuple(input: EndpointInput[_]): Any =
    input match {
      case EndpointInput.Pair(left, right, _, _) => (pairToTuple(left), pairToTuple(right))
      case EndpointIO.Pair(left, right, _, _)    => (pairToTuple(left), pairToTuple(right))
      case EndpointIO.Empty(_, _)                => ()
      case i                                     => i
    }

  "tupling" should "combine two inputs" in {
    val i1 = query[String]("q1")
    val i2 = query[String]("q2")
    pairToTuple(endpoint.in(i1).in(i2).input) shouldBe ((((), i1), i2))
  }

  it should "combine four inputs in two groups" in {
    val i1 = query[String]("q1")
    val i2 = query[String]("q2")
    val i3 = query[String]("q3")
    val i4 = query[String]("q4")
    pairToTuple(endpoint.in(i1.and(i2)).in(i3.and(i4)).input) shouldBe ((((), (i1, i2)), (i3, i4)))
  }

  it should "combine four inputs in two groups, through an extend method (right)" in {
    val i1 = query[String]("q1")
    val i2 = query[String]("q2")
    val i3 = query[String]("q3")
    val i4 = query[String]("q4")
    val i34 = i3.and(i4)

    def extend[I, E, O](e: PublicEndpoint[I, E, O, Any]): PublicEndpoint[(I, String, String), E, O, Any] = e.in(i34)
    val extended1: PublicEndpoint[(String, String, String), Unit, Unit, Any] = extend(endpoint.in(i1))
    val extended2: PublicEndpoint[((String, String), String, String), Unit, Unit, Any] = extend(endpoint.in(i1.and(i2)))

    pairToTuple(extended1.input) shouldBe ((((), i1), (i3, i4)))
    pairToTuple(extended2.input) shouldBe ((((), (i1, i2)), (i3, i4)))
  }

  it should "combine four inputs in two groups, through an extend method (left)" in {
    val i1 = query[String]("q1")
    val i2 = query[String]("q2")
    val i3 = query[String]("q3")
    val i4 = query[String]("q4")
    val i34 = i3.and(i4)

    def extend[I, E, O](e: PublicEndpoint[I, E, O, Any]): PublicEndpoint[(String, String, I), E, O, Any] = e.prependIn(i34)
    val extended1: PublicEndpoint[(String, String, String), Unit, Unit, Any] = extend(endpoint.in(i1))
    val extended2: PublicEndpoint[(String, String, (String, String)), Unit, Unit, Any] = extend(endpoint.in(i1.and(i2)))

    pairToTuple(extended1.input) shouldBe (((i3, i4), ((), i1)))
    pairToTuple(extended2.input) shouldBe (((i3, i4), ((), (i1, i2))))
  }

  val showTestData = List(
    (endpoint.in("p1/p2"), "/p1%2Fp2 -> -/-"),
    (endpoint.name("E1").in("p1"), "[E1] /p1 -> -/-"),
    (endpoint.get.in("p1" / "p2"), "GET /p1 /p2 -> -/-"),
    (endpoint.in("p1" / path[String]("p2") / paths), "/p1 /[p2] /* -> -/-"),
    (
      endpoint.post.in(query[String]("q1")).in(query[Option[Int]]("q2")).in(stringBody).errorOut(stringBody),
      "POST ?q1 ?q2 {body as text/plain (UTF-8)} -> {body as text/plain (UTF-8)}/-"
    ),
    (endpoint.get.in(header[String]("X-header")).out(header[String]("Y-header")), "GET {header X-header} -> -/{header Y-header}"),
    (
      endpoint.get.out(sttp.tapir.oneOf(oneOfVariant(stringBody), oneOfVariant(byteArrayBody))),
      "GET -> -/one of({body as text/plain (UTF-8)}|{body as application/octet-stream})"
    ),
    // same one-of mappings should be flattened to a single clause
    (endpoint.get.out(sttp.tapir.oneOf(oneOfVariant(stringBody), oneOfVariant(stringBody))), "GET -> -/{body as text/plain (UTF-8)}"),
    // nested same one-of mappings should also be flattened
    (
      endpoint.get.out(
        sttp.tapir.oneOf(
          oneOfVariant(byteArrayBody),
          oneOfVariant(sttp.tapir.oneOf(oneOfVariant(byteArrayBody), oneOfVariant(byteArrayBody)))
        )
      ),
      "GET -> -/{body as application/octet-stream}"
    )
  )

  for ((testShowEndpoint, expectedShowResult) <- showTestData) {
    s"show for ${testShowEndpoint.showDetail}" should s"be $expectedShowResult" in {
      testShowEndpoint.show shouldBe expectedShowResult
    }
  }

  val showShortTestData = List(
    endpoint -> "* *",
    endpoint.in("p1") -> "* /p1",
    endpoint.in("p1" / "p2") -> "* /p1/p2",
    endpoint.get.in("p1" / "p2") -> "GET /p1/p2",
    endpoint.post -> "POST *",
    endpoint.get.in("p1").in(paths) -> "GET /p1/*",
    endpoint.get.in("p1" / "p2").name("my endpoint") -> "[my endpoint]"
  )

  for ((testEndpoint, expectedResult) <- showShortTestData) {
    s"short show for ${testEndpoint.showDetail}" should s"be $expectedResult" in {
      testEndpoint.showShort shouldBe expectedResult
    }
  }

  private val pathAllowedCharacters = Rfc3986.PathSegment.mkString

<<<<<<< HEAD
  val renderTestData = List(
    (endpoint, "*"),
    (endpoint.in(""), "/"),
=======
  val showPathTemplateTestData = List(
    (endpoint, "/"),
>>>>>>> 9d78e0c6
    (endpoint.in("p1"), "/p1"),
    (endpoint.in("p1" / "p2"), "/p1/p2"),
    (endpoint.securityIn("p1").in("p2"), "/p1/p2"),
    (endpoint.in("p1" / path[String]), "/p1/{param1}"),
    (endpoint.in("p1" / path[String].name("par")), "/p1/{par}"),
    (endpoint.in("p1" / query[String]("par")), "/p1?par={par}"),
    (endpoint.in("p1" / query[String]("par1") / query[String]("par2")), "/p1?par1={par1}&par2={par2}"),
    (endpoint.in("p1" / path[String].name("par1") / query[String]("par2")), "/p1/{par1}?par2={par2}"),
    (endpoint.in("p1" / auth.apiKey(query[String]("par2"))), "/p1?par2={par2}"),
    (endpoint.in("p2" / path[String]).mapIn(identity(_))(identity(_)), "/p2/{param1}"),
    (endpoint.in("p1/p2"), "/p1%2Fp2"),
    (endpoint.in(pathAllowedCharacters), "/" + pathAllowedCharacters),
    (endpoint.in("p1" / paths), "/p1/*"),
    (endpoint.in("p1").in(queryParams), "/p1?*")
  )

  for ((testEndpoint, expectedShownPath) <- showPathTemplateTestData) {
    s"showPathTemplate for ${testEndpoint.showDetail}" should s"be $expectedShownPath" in {
      testEndpoint.showPathTemplate() shouldBe expectedShownPath
    }
  }

  "showPathTemplate" should "keep param count in show functions" in {
    val testEndpoint = endpoint.in("p1" / path[String] / query[String]("param"))
    testEndpoint.showPathTemplate(
      showPathParam = (index, _) => s"{par$index}",
      showQueryParam = Some((index, query) => s"${query.name}={par$index}")
    ) shouldBe "/p1/{par1}?param={par2}"
  }

  "validate" should "accumulate validators" in {
    val input = query[Int]("x").validate(Validator.min(1)).validate(Validator.max(3))
    input.codec.schema.applyValidation(0) should not be empty
    input.codec.schema.applyValidation(4) should not be empty
    input.codec.schema.applyValidation(2) shouldBe empty
  }

  it should "add validator for an option" in {
    val input = query[Option[Int]]("x").validateOption(Validator.min(1))
    input.codec.schema.applyValidation(Some(0)) should not be empty
    input.codec.schema.applyValidation(Some(2)) shouldBe empty
    input.codec.schema.applyValidation(None) shouldBe empty
  }

  it should "add validator for an iterable" in {
    val input = query[List[Int]]("x").validateIterable(Validator.min(1))
    input.codec.schema.applyValidation(List(0)) should not be empty
    input.codec.schema.applyValidation(List(2, 0)) should not be empty
    input.codec.schema.applyValidation(List(2, 2)) shouldBe empty
    input.codec.schema.applyValidation(Nil) shouldBe empty
  }

  it should "map input and output" in {
    case class Wrapper(s: String)
    case class Wrapper2(s1: String, s2: String)

    endpoint.in(query[String]("q1")).mapInTo[Wrapper]: PublicEndpoint[Wrapper, Unit, Unit, Any]
    endpoint.in(query[String]("q1")).in(query[String]("q2")).mapInTo[Wrapper2]: PublicEndpoint[Wrapper2, Unit, Unit, Any]
    endpoint.out(stringBody).mapOutTo[Wrapper]: PublicEndpoint[Unit, Unit, Wrapper, Any]
    endpoint.errorOut(stringBody).mapErrorOutTo[Wrapper]: PublicEndpoint[Unit, Wrapper, Unit, Any]
  }

  val httpMethodTestData = List(
    endpoint -> None,
    endpoint.in("api" / "cats" / path[String]).get -> Some(Method.GET),
    endpoint.in("api" / "cats" / path[String]).put -> Some(Method.PUT),
    endpoint.in("api" / "cats" / path[String]).post -> Some(Method.POST),
    endpoint.in("api" / "cats" / path[String]).head -> Some(Method.HEAD),
    endpoint.in("api" / "cats" / path[String]).trace -> Some(Method.TRACE),
    endpoint.in("api" / "cats" / path[String]).patch -> Some(Method.PATCH),
    endpoint.in("api" / "cats" / path[String]).connect -> Some(Method.CONNECT),
    endpoint.in("api" / "cats" / path[String]).delete -> Some(Method.DELETE),
    endpoint.in("api" / "cats" / path[String]).options -> Some(Method.OPTIONS),
    endpoint.in("api" / "cats" / path[String]).method(Method("XX")) -> Some(Method("XX"))
  )

  for ((testEndpoint, expectedMethod) <- httpMethodTestData) {
    s"httpMethod for ${testEndpoint.showDetail}" should s"be $expectedMethod" in {
      testEndpoint.method shouldBe expectedMethod
    }
  }

  "compile" should "work for endpoint descriptions providing partial server logic using serverLogicForCurrent" in {
    case class User1(x: String, y: Int)
    case class Result(u1: User1, z: Double, a: String)
    val base: PartialServerEndpoint[(String, Int), User1, Unit, String, Unit, Any, Future] = endpoint
      .errorOut(stringBody)
      .securityIn(query[String]("x"))
      .securityIn(query[Int]("y"))
      .serverSecurityLogic { case (x, y) => Future.successful(Right(User1(x, y)): Either[String, User1]) }

    implicit val schemaForResult: Schema[Result] = Schema[Result](SchemaType.SProduct(List.empty), Some(SName.Unit))
    implicit val codec: Codec[String, Result, CodecFormat.TextPlain] = Codec.parsedString(_ => Result(null, 0.0d, ""))

    base
      .in(query[Double]("z"))
      .in(query[String]("a"))
      .out(plainBody[Result])
      .serverLogic { u =>
        { case (z, a) =>
          Future.successful(Right(Result(u, z, a)): Either[String, Result])
        }
      }
  }

  "mapTo" should "properly map between tuples and case classes of arity 1" in {
    // given
    case class Wrapper(i: Int)
    val mapped = query[Int]("q1").mapTo[Wrapper]
    val codec: Codec[List[String], Wrapper, CodecFormat.TextPlain] = mapped.codec

    // when
    codec.encode(Wrapper(10)) shouldBe (List("10"))
    codec.decode(List("10")) shouldBe DecodeResult.Value(Wrapper(10))
  }

  "mapTo" should "properly map between tuples and case classes of arity 2" in {
    // given
    case class Wrapper(i: Int, s: String)
    val mapped = query[Int]("q1").and(query[String]("q2")).mapTo[Wrapper]
    val mapping: Mapping[(Int, String), Wrapper] = mapped match {
      case EndpointInput.MappedPair(_, m) => m.asInstanceOf[Mapping[(Int, String), Wrapper]]
      case _                              => fail()
    }

    // when
    mapping.encode(Wrapper(10, "x")) shouldBe ((10, "x"))
    mapping.decode((10, "x")) shouldBe DecodeResult.Value(Wrapper(10, "x"))
  }

  "mapTo" should "fail on invalid field type" in {
    assertDoesNotCompile("""
      |case class Wrapper(i: Int, i2: Int)
      |query[Int]("q1").and(query[String]("q2")).mapTo[Wrapper]
    """)
  }

  "mapTo" should "fail on redundant field" in {
    assertDoesNotCompile("""
      |case class Wrapper(i: Int, s: String, c: Char)
      |query[Int]("q1").and(query[String]("q2")).mapTo[Wrapper]
    """)
  }

  "mapTo" should "fail on missing field" in {
    assertDoesNotCompile("""
      |case class Wrapper(i: Int)
      |query[Int]("q1").and(query[String]("q2")).mapTo[Wrapper]
    """)
  }

  "mapTo" should "compile for case class with defined companion object" in {
    assertCompiles("""
      import sttp.tapir.generic.auto._

      case class Wrapper(i: Int, s: String)
      object Wrapper

      formBody[Wrapper]
    """)
  }
}<|MERGE_RESOLUTION|>--- conflicted
+++ resolved
@@ -254,14 +254,9 @@
 
   private val pathAllowedCharacters = Rfc3986.PathSegment.mkString
 
-<<<<<<< HEAD
-  val renderTestData = List(
+  val showPathTemplateTestData = List(
     (endpoint, "*"),
     (endpoint.in(""), "/"),
-=======
-  val showPathTemplateTestData = List(
-    (endpoint, "/"),
->>>>>>> 9d78e0c6
     (endpoint.in("p1"), "/p1"),
     (endpoint.in("p1" / "p2"), "/p1/p2"),
     (endpoint.securityIn("p1").in("p2"), "/p1/p2"),
