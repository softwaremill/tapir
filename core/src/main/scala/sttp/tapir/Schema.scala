package sttp.tapir

import sttp.model.{Part, Uri}
import sttp.tapir.Schema.{SName, Title}
import sttp.tapir.SchemaType._
import sttp.tapir.generic.{Configuration, Derived}
import sttp.tapir.internal.{ValidatorSyntax, isBasicValue}
import sttp.tapir.macros.{SchemaCompanionMacros, SchemaMacros}
import sttp.tapir.model.Delimited
import sttp.tapir.Schema.Explode
import sttp.tapir.Schema.Nullable
import sttp.tapir.Schema.Delimiter
import sttp.tapir.Schema.UniqueItems
import sttp.tapir.Schema.EncodedDiscriminatorValue

import java.io.InputStream
import java.math.{BigDecimal => JBigDecimal, BigInteger => JBigInteger}
import java.nio.ByteBuffer
import java.time._
import java.util.{Date, UUID}
import scala.annotation.{StaticAnnotation, implicitNotFound}

/** Describes the type `T`: its low-level representation, meta-data and validation rules.
  * @param format
  *   The name of the format of the low-level representation of `T`.
  */
@implicitNotFound(
  msg = """Could not find Schema for type ${T}.
Schemas can be derived automatically by adding: `import sttp.tapir.generic.auto._`, or manually using `Schema.derived[T]`.
The latter is also useful for debugging derivation errors.
You can find more details in the docs: https://tapir.softwaremill.com/en/latest/endpoint/schemas.html
When integrating with a third-party datatype library remember to import respective schemas/codecs as described in https://tapir.softwaremill.com/en/latest/endpoint/integrations.html"""
)
case class Schema[T](
    schemaType: SchemaType[T],
    name: Option[SName] = None,
    isOptional: Boolean = false,
    description: Option[String] = None,
    // The default value together with the value encoded to a raw format, which will then be directly rendered in the
    // documentation. This is needed as codecs for nested types aren't available. Similar to Validator.EncodeToRaw
    default: Option[(T, Option[Any])] = None,
    format: Option[String] = None,
    encodedExample: Option[Any] = None,
    deprecated: Boolean = false,
    hidden: Boolean = false,
    validator: Validator[T] = Validator.pass[T],
    attributes: AttributeMap = AttributeMap.Empty
) extends SchemaMacros[T] {

  def map[TT](f: T => Option[TT])(g: TT => T): Schema[TT] = copy(
    schemaType = schemaType.contramap(g),
    default = default.flatMap { case (t, raw) =>
      f(t).map(tt => (tt, raw))
    },
    validator = validator.contramap(g)
  )

  /** Adapt this schema to type `TT`. Only the meta-data is retained, except for default values and the validator (however, product
    * field/subtypes validators are retained). Run-time functionality:
    *   - traversing collection elements, product fields, or coproduct subtypes
    *   - validating an instance of type `TT` the top-level type is lost.
    */
  def as[TT]: Schema[TT] = copy(
    schemaType = schemaType.as[TT],
    default = None,
    validator = Validator.pass
  )

  /** Returns an optional version of this schema, with `isOptional` set to true. */
  def asOption: Schema[Option[T]] =
    Schema(
      schemaType = SOption(this)(identity),
      isOptional = true,
      format = format,
      deprecated = deprecated,
      hidden = hidden,
      attributes = attributes
    )

  /** Returns an array version of this schema, with the schema type wrapped in [[SArray]]. Sets `isOptional` to true as the collection might
    * be empty.
    */
  def asArray: Schema[Array[T]] =
    Schema(
      schemaType = SArray(this)(_.toIterable),
      isOptional = true,
      deprecated = deprecated,
      hidden = hidden,
      attributes = attributes
    )

  /** Returns a collection version of this schema, with the schema type wrapped in [[SArray]]. Sets `isOptional` to true as the collection
    * might be empty.
    */
  def asIterable[C[X] <: Iterable[X]]: Schema[C[T]] =
    Schema(
      schemaType = SArray(this)(identity),
      isOptional = true,
      deprecated = deprecated,
      hidden = hidden,
      attributes = attributes
    )

  def name(name: SName): Schema[T] = copy(name = Some(name))
  def name(name: Option[SName]): Schema[T] = copy(name = name)

  def description(d: String): Schema[T] = copy(description = Some(d))

  def encodedExample(e: Any): Schema[T] = copy(encodedExample = Some(e))

  /** Adds a default value, which is used by [[Codec]] s during decoding and for documentation.
    *
    * To represent the value in the documentation, an encoded form needs to be provided. The encoded form is inferred if missing and the
    * given value is of a basic type (number, string, etc.).
    */
  def default(t: T, encoded: Option[Any] = None): Schema[T] = {
    val raw2 = encoded match {
      case None if isBasicValue(t) => Some(t)
      case _                       => encoded
    }
    copy(default = Some((t, raw2)), isOptional = true)
  }

  def format(f: String): Schema[T] = copy(format = Some(f))

  def deprecated(d: Boolean): Schema[T] = copy(deprecated = d)

  def hidden(h: Boolean): Schema[T] = copy(hidden = h)

  /** Corresponds to JsonSchema's `title` parameter which should be used for defining title of the object. */
  def title(t: String): Schema[T] = attribute(Title.Attribute, Title(t))

  /** Corresponds to OpenAPI's `explode` parameter which should be used for delimited values.
    *
    * @see
    *   #delimiter
    */
  def explode(b: Boolean): Schema[T] = attribute(Explode.Attribute, Explode(b))

  /** Will override a schema's typing to include a `null` type, overriding the default behavior. */
  def nullable: Schema[T] = attribute(Nullable.Attribute, Nullable)

  /** Used in combination with `explode`, to properly represent delimited values in examples and default values. (#3581)
    *
    * @see
    *   #explode
    */
  def delimiter(delimiter: String): Schema[T] = attribute(Delimiter.Attribute, Delimiter(delimiter))

  def uniqueItems(uniqueItems: Boolean): Schema[T] = attribute(UniqueItems.Attribute, UniqueItems(uniqueItems))

  /** Specifies that the given schema is for a tuple. Tuples are products with no meaningful property names - attributes are identified by
    * their position.
    *
    * When converting a tuple schema of type [[SchemaType.SProduct]] to JSON schema, renders as an `array` schema, with type constraints for
    * each index (#3941).
    */
  def tuple: Schema[T] = attribute(Schema.Tuple.Attribute, Schema.Tuple(true))

  /** For coproduct schemas, when there's a discriminator field, used to attach the encoded value of the discriminator field. Such value is
    * added to the discriminator field schemas in each of the coproduct's subtypes. When rendering OpenAPI/JSON schema, these values are
    * converted to `const` constraints on fields.
    */
  def encodedDiscriminatorValue(v: String): Schema[T] = attribute(EncodedDiscriminatorValue.Attribute, EncodedDiscriminatorValue(v))

  def show: String = s"schema is $schemaType"

  def showValidators: Option[String] = {
    def showFieldValidators(fields: List[SProductField[T]]) = {
      fields.map(f => f.schema.showValidators.map(fvs => s"${f.name.name}->($fvs)")).collect { case Some(s) => s } match {
        case Nil => None
        case l   => Some(l.mkString(","))
      }
    }

    if (hasValidation) {
      val thisValidator = validator.show
      val childValidators = schemaType match {
        case SOption(element) => element.showValidators.map(esv => s"elements($esv)")
        case SArray(element)  => element.showValidators.map(esv => s"elements($esv)")
        case SProduct(fields) => showFieldValidators(fields)
        case SOpenProduct(fields, valueSchema) =>
          val fieldValidators = showFieldValidators(fields)
          val elementsValidators = valueSchema.showValidators.map(esv => s"elements($esv)")

          (fieldValidators, elementsValidators) match {
            case (None, None)       => None
            case (None, Some(_))    => elementsValidators
            case (Some(_), None)    => fieldValidators
            case (Some(f), Some(e)) => Some(f + " " + e)
          }

        case SCoproduct(subtypes, _) =>
          subtypes.map(s => s.showValidators.map(svs => s.name.fold(svs)(n => s"${n.show}->($svs)"))) match {
            case Nil => None
            case l   => Some(l.mkString(","))
          }
        case SRef(_) => Some("recursive")
        case _       => None
      }

      (thisValidator.toList ++ childValidators.toList) match {
        case Nil => None
        case l   => Some(l.mkString(","))
      }
    } else None
  }

  /** See [[modify]]: instead of a path expressed using code, accepts a path a sequence of `String`s. */
  def modifyUnsafe[U](fields: String*)(modify: Schema[U] => Schema[U]): Schema[T] = modifyAtPath(fields.toList, modify)

  private def modifyAtPath[U](fieldPath: List[String], modify: Schema[U] => Schema[U]): Schema[T] =
    fieldPath match {
      case Nil => modify(this.asInstanceOf[Schema[U]]).asInstanceOf[Schema[T]] // we don't have type-polymorphic functions
      case f :: fs =>
        def modifyFieldsAtPath(fields: List[SProductField[T]]) = {
          fields.map { field =>
            if (field.name.name == f) SProductField[T, field.FieldType](field.name, field.schema.modifyAtPath(fs, modify), field.get)
            else field
          }
        }

        val schemaType2 = schemaType match {
          case s @ SArray(element) if f == Schema.ModifyCollectionElements  => SArray(element.modifyAtPath(fs, modify))(s.toIterable)
          case s @ SOption(element) if f == Schema.ModifyCollectionElements => SOption(element.modifyAtPath(fs, modify))(s.toOption)
          case s @ SProduct(fields) =>
            s.copy(fields = modifyFieldsAtPath(fields))
          case s @ SOpenProduct(fields, valueSchema) if f == Schema.ModifyCollectionElements =>
            s.copy(
              fields = modifyFieldsAtPath(fields),
              valueSchema = valueSchema.modifyAtPath(fs, modify)
            )(s.mapFieldValues)
          case s @ SCoproduct(subtypes, _) =>
            s.copy(subtypes = subtypes.map(_.modifyAtPath(fieldPath, modify)))(s.subtypeSchema)
          case _ => schemaType
        }
        copy(schemaType = schemaType2)
    }

  /** Add a validator to this schema. If the validator contains a named enum validator:
    *   - the encode function is inferred if not yet defined, and the validators possible values are of a basic type
    *   - the name is set as the schema's name.
    */
  def validate(v: Validator[T]): Schema[T] = {
    val v2 = v.inferEnumerationEncode
    // if there's an enum validator, propagating the name of the enumeration to the schema
    v2.asPrimitiveValidators.collectFirst { case Validator.Enumeration(_, _, Some(name)) => name } match {
      case Some(name) => copy(name = Some(name), validator = validator.and(v2))
      case None       => copy(validator = validator.and(v2))
    }
  }

  /** Apply defined validation rules to the given value. */
  def applyValidation(t: T): List[ValidationError[_]] = applyValidation(t, Map())

  private def applyValidation(t: T, objects: Map[SName, Schema[_]]): List[ValidationError[_]] = {
    val objects2 = name.fold(objects)(n => objects + (n -> this))

    def applyFieldsValidation(fields: List[SProductField[T]]) = {
      fields.flatMap(f => f.get(t).map(f.schema.applyValidation(_, objects2)).getOrElse(Nil).map(_.prependPath(f.name)))
    }

    // we avoid running validation for structures where there are no validation rules applied (recursively)
    if (hasValidation) {
      validator(t) ++ (schemaType match {
        case s @ SOption(element) => s.toOption(t).toList.flatMap(element.applyValidation(_, objects2))
        case s @ SArray(element)  => s.toIterable(t).flatMap(element.applyValidation(_, objects2))
        case s @ SProduct(_)      => applyFieldsValidation(s.fieldsWithValidation)
        case s @ SOpenProduct(_, valueSchema) =>
          applyFieldsValidation(s.fieldsWithValidation) ++
            s.mapFieldValues(t).flatMap { case (k, v) => valueSchema.applyValidation(v, objects2).map(_.prependPath(FieldName(k, k))) }
        case s @ SCoproduct(_, _) =>
          s.subtypeSchema(t)
            .map { case SchemaWithValue(s, v) => s.applyValidation(v, objects2) }
            .getOrElse(Nil)
        case SRef(name) => objects.get(name).map(_.asInstanceOf[Schema[T]].applyValidation(t, objects2)).getOrElse(Nil)
        case _          => Nil
      })
    } else Nil
  }

  private[tapir] def hasValidation: Boolean = {
    (validator != Validator.pass) || (schemaType match {
      case SOption(element)                 => element.hasValidation
      case SArray(element)                  => element.hasValidation
      case s: SProduct[T]                   => s.fieldsWithValidation.nonEmpty
      case s @ SOpenProduct(_, valueSchema) => s.fieldsWithValidation.nonEmpty || valueSchema.hasValidation
      case SCoproduct(subtypes, _)          => subtypes.exists(_.hasValidation)
      case SRef(_)                          => true
      case _                                => false
    })
  }

  def attribute[A](k: AttributeKey[A]): Option[A] = attributes.get(k)
  def attribute[A](k: AttributeKey[A], v: A): Schema[T] = copy(attributes = attributes.put(k, v))
}

object Schema extends LowPrioritySchema with SchemaCompanionMacros {
  val ModifyCollectionElements = "each"

  /** Creates a schema for type `T`, where the low-level representation is a `String`. */
  def string[T]: Schema[T] = Schema(SString())

  /** Creates a schema for type `T`, where the low-level representation is binary. */
  def binary[T]: Schema[T] = Schema(SBinary())

<<<<<<< HEAD
  implicit lazy val schemaForString: Schema[String] = Schema(SString())
  implicit lazy val schemaForByte: Schema[Byte] = Schema(SInteger())
  implicit lazy val schemaForShort: Schema[Short] = Schema(SInteger())
  implicit lazy val schemaForInt: Schema[Int] = Schema(SInteger[Int]()).format("int32")
  implicit lazy val schemaForLong: Schema[Long] = Schema(SInteger[Long]()).format("int64")
  implicit lazy val schemaForFloat: Schema[Float] = Schema(SNumber[Float]()).format("float")
  implicit lazy val schemaForDouble: Schema[Double] = Schema(SNumber[Double]()).format("double")
  implicit lazy val schemaForBoolean: Schema[Boolean] = Schema(SBoolean())
  implicit lazy val schemaForUnit: Schema[Unit] = Schema(SProduct.empty)
  implicit lazy val schemaForFileRange: Schema[FileRange] = Schema(SBinary())
  implicit lazy val schemaForByteArray: Schema[Array[Byte]] = Schema(SBinary())
  implicit lazy val schemaForByteBuffer: Schema[ByteBuffer] = Schema(SBinary())
  implicit lazy val schemaForInputStream: Schema[InputStream] = Schema(SBinary())
  implicit lazy val schemaForInputStreamRange: Schema[InputStreamRange] = Schema(SchemaType.SBinary())
=======
  implicit val schemaForString: Schema[String] = Schema(SString())
  implicit val schemaForByte: Schema[Byte] = Schema(SInteger())
  implicit val schemaForShort: Schema[Short] = Schema(SInteger())
  implicit val schemaForInt: Schema[Int] = Schema(SInteger[Int]()).format("int32")
  implicit val schemaForLong: Schema[Long] = Schema(SInteger[Long]()).format("int64")
  implicit val schemaForFloat: Schema[Float] = Schema(SNumber[Float]()).format("float")
  implicit val schemaForDouble: Schema[Double] = Schema(SNumber[Double]()).format("double")
  implicit val schemaForBoolean: Schema[Boolean] = Schema(SBoolean())
  implicit val schemaForUnit: Schema[Unit] = Schema(SProduct.empty)
  implicit val schemaForFileRange: Schema[FileRange] = Schema(SBinary())
  implicit val schemaForByteArray: Schema[Array[Byte]] = Schema(SBinary())
  implicit val schemaForByteBuffer: Schema[ByteBuffer] = Schema(SBinary())
  implicit val schemaForInputStream: Schema[InputStream] = Schema(SBinary())
  implicit val schemaForInputStreamRange: Schema[InputStreamRange] = Schema(SchemaType.SBinary())

  // These are marked as lazy as they involve scala-java-time constructs, which massively inflate the bundle size for scala.js applications, even if
  // they are unused within the program. By marking them lazy, it allows them to be *tree shaken* and removed by the optimiser.
>>>>>>> bc6e4dbc
  implicit lazy val schemaForInstant: Schema[Instant] = Schema(SDateTime())
  implicit lazy val schemaForZonedDateTime: Schema[ZonedDateTime] = Schema(SDateTime())
  implicit lazy val schemaForOffsetDateTime: Schema[OffsetDateTime] = Schema(SDateTime())
  implicit lazy val schemaForDate: Schema[Date] = Schema(SDateTime())
  implicit lazy val schemaForLocalDateTime: Schema[LocalDateTime] = Schema(SString())
  implicit lazy val schemaForLocalDate: Schema[LocalDate] = Schema(SDate())
  implicit lazy val schemaForZoneOffset: Schema[ZoneOffset] = Schema(SString())
  implicit lazy val schemaForZoneId: Schema[ZoneId] = Schema(SString())
  implicit lazy val schemaForJavaDuration: Schema[Duration] = Schema(SString())
  implicit lazy val schemaForLocalTime: Schema[LocalTime] = Schema(SString())
  implicit lazy val schemaForOffsetTime: Schema[OffsetTime] = Schema(SString())
<<<<<<< HEAD
  implicit lazy val schemaForScalaDuration: Schema[scala.concurrent.duration.Duration] = Schema(SString())
  implicit lazy val schemaForUUID: Schema[UUID] = Schema(SString[UUID]()).format("uuid")
  implicit lazy val schemaForBigDecimal: Schema[BigDecimal] = Schema(SNumber())
  implicit lazy val schemaForJBigDecimal: Schema[JBigDecimal] = Schema(SNumber())
  implicit lazy val schemaForBigInt: Schema[BigInt] = Schema(SInteger())
  implicit lazy val schemaForJBigInteger: Schema[JBigInteger] = Schema(SInteger())
  implicit lazy val schemaForFile: Schema[TapirFile] = Schema(SBinary())
  implicit lazy val schemaForUri: Schema[Uri] = Schema(SString())
=======

  implicit val schemaForScalaDuration: Schema[scala.concurrent.duration.Duration] = Schema(SString())
  implicit val schemaForUUID: Schema[UUID] = Schema(SString[UUID]()).format("uuid")
  implicit val schemaForBigDecimal: Schema[BigDecimal] = Schema(SNumber())
  implicit val schemaForJBigDecimal: Schema[JBigDecimal] = Schema(SNumber())
  implicit val schemaForBigInt: Schema[BigInt] = Schema(SInteger())
  implicit val schemaForJBigInteger: Schema[JBigInteger] = Schema(SInteger())
  implicit val schemaForFile: Schema[TapirFile] = Schema(SBinary())
  implicit val schemaForUri: Schema[Uri] = Schema(SString())
>>>>>>> bc6e4dbc
    .encodedExample(Uri("https", "example.com"))

  implicit def schemaForOption[T: Schema]: Schema[Option[T]] = implicitly[Schema[T]].asOption
  implicit def schemaForArray[T: Schema]: Schema[Array[T]] = implicitly[Schema[T]].asArray
  implicit def schemaForIterable[T: Schema, C[X] <: Iterable[X]]: Schema[C[T]] = implicitly[Schema[T]].asIterable[C]
  implicit def schemaForSet[T: Schema, C[X] <: scala.collection.Set[X]]: Schema[C[T]] =
    schemaForIterable[T, C].attribute(Schema.UniqueItems.Attribute, Schema.UniqueItems(true))
  implicit def schemaForPart[T: Schema]: Schema[Part[T]] = implicitly[Schema[T]].map(_ => None)(_.body)

  implicit def schemaForEither[A, B](implicit sa: Schema[A], sb: Schema[B]): Schema[Either[A, B]] = {
    Schema[Either[A, B]](
      SchemaType.SCoproduct(List(sa, sb), None) {
        case Left(v)  => Some(SchemaWithValue(sa, v))
        case Right(v) => Some(SchemaWithValue(sb, v))
      },
      for {
        na <- sa.name
        nb <- sb.name
      } yield Schema.SName(
        "Either",
        (na.fullName :: na.typeParameterShortNames) ++ (nb.fullName :: nb.typeParameterShortNames)
      )
    )
  }

  implicit def schemaForDelimited[D <: String, T](implicit tSchema: Schema[T]): Schema[Delimited[D, T]] =
    tSchema.asIterable[List].map(l => Some(Delimited[D, T](l)))(_.values).attribute(Explode.Attribute, Explode(false))

  /** @see Schema#explode */
  case class Explode(explode: Boolean)
  object Explode {
    val Attribute: AttributeKey[Explode] = new AttributeKey[Explode]("sttp.tapir.Schema.Explode")
  }

  /** @see Schema#nullable */
  object Nullable {
    val Attribute: AttributeKey[Nullable.type] = new AttributeKey[Nullable.type]("sttp.tapir.Schema.Nullable")
  }

  /** @see Schema#delimiter */
  case class Delimiter(delimiter: String)
  object Delimiter {
    val Attribute: AttributeKey[Delimiter] = new AttributeKey[Delimiter]("sttp.tapir.Schema.Delimiter")
  }

  /** @see Schema#title */
  case class Title(value: String)
  object Title {
    val Attribute: AttributeKey[Title] = new AttributeKey[Title]("sttp.tapir.Schema.Title")
  }

  /** @see Schema#uniqueItems */
  case class UniqueItems(uniqueItems: Boolean)
  object UniqueItems {
    val Attribute: AttributeKey[UniqueItems] = new AttributeKey[UniqueItems]("sttp.tapir.Schema.UniqueItems")
  }

  /** @see Schema#tuple */
  case class Tuple(isTuple: Boolean)
  object Tuple {
    val Attribute: AttributeKey[Tuple] = new AttributeKey[Tuple]("sttp.tapir.Schema.Tuple")
  }

  /** @see Schema#encodedDiscriminatorValue */
  case class EncodedDiscriminatorValue(v: String)
  object EncodedDiscriminatorValue {
    /*
    Implementation note: the discriminator value constraint is in fact an enum validator with a single possible enum value. Hence an
    alternative design would be to add such validators to discriminator fields, instead of an attribute. However, this has two drawbacks:
    1. when adding discriminator fields using `addDiscriminatorField`, we don't have access to the decoded discriminator value - only
       to the encoded one, via reverse mapping lookup
    2. the validator doesn't necessarily make sense, as it can't be used to validate the deserialiszd object. Usually the discriminator
       fields don't even exist on the high-level representations.
    That's why instead of re-using the validators, we decided to use a specialised attribute.
     */

    val Attribute: AttributeKey[EncodedDiscriminatorValue] =
      new AttributeKey[EncodedDiscriminatorValue]("sttp.tapir.Schema.EncodedDiscriminatorValue")
  }

  /** @param typeParameterShortNames
    *   full name of type parameters, name is legacy and kept only for backward compatibility
    */
  case class SName(fullName: String, typeParameterShortNames: List[String] = Nil) {
    def show: String = fullName + (if (typeParameterShortNames.isEmpty) "" else typeParameterShortNames.mkString("[", ",", "]"))
  }
  object SName {
    val Unit: SName = SName(fullName = "Unit")
  }

  /** Annotations which are used during automatic schema derivation, or semi-automatic schema derivation using [[Schema.derived]]. */
  object annotations {
    class description(val text: String) extends StaticAnnotation with Serializable
    class encodedExample(val example: Any) extends StaticAnnotation with Serializable
    class default[T](val default: T, val encoded: Option[Any] = None) extends StaticAnnotation with Serializable
    class format(val format: String) extends StaticAnnotation with Serializable
    class deprecated extends StaticAnnotation with Serializable
    class hidden extends StaticAnnotation with Serializable
    class encodedName(val name: String) extends StaticAnnotation with Serializable
    class title(val name: String) extends StaticAnnotation with Serializable

    /** Adds the `v` validator to the schema using [[Schema.validate]]. Note that the type of the validator must match exactly the type of
      * the class/field. This is not checked at compile-time, and might cause run-time exceptions. To validate elements of collections or
      * [[Option]]s, use [[validateEach]].
      */
    class validate[T](val v: Validator[T]) extends StaticAnnotation with Serializable

    /** Adds the `v` validators to elements of the schema, when the annotated class or field is a collection or [[Option]]. The type of the
      * validator must match exactly the type of the collection's elements. This is not checked at compile-time, and might cause run-time
      * exceptions. E.g. to validate that when an `Option[Int]` is defined, the value is smaller than 5, you should use:
      * {{{
      * case class Payload(
      *   @validateEach(Validator.max(4, exclusive = true))
      *   aField: Option[Int]
      * )
      * }}}
      */
    class validateEach[T](val v: Validator[T]) extends StaticAnnotation with Serializable
    class customise(val f: Schema[_] => Schema[_]) extends StaticAnnotation with Serializable
  }

  /** Wraps the given schema with a single-field product, where `fieldName` maps to `schema`.
    *
    * The resulting schema has no name.
    *
    * Useful when generating one-of schemas for coproducts, where to discriminate between child types a wrapper product is used. To
    * automatically derive such a schema for a sealed hierarchy, see [[Schema.oneOfWrapped]].
    */
  def wrapWithSingleFieldProduct[T](schema: Schema[T], fieldName: FieldName): Schema[T] = Schema(
    schemaType = SchemaType.SProduct(List(SchemaType.SProductField[T, T](fieldName, schema, t => Some(t))))
  )

  /** Wraps the given schema with a single-field product, where a field computed using the implicit [[Configuration]] maps to `schema`.
    *
    * The resulting schema has no name.
    *
    * Useful when generating one-of schemas for coproducts, where to discriminate between child types a wrapper product is used. To
    * automatically derive such a schema for a sealed hierarchy, see [[Schema.oneOfWrapped]].
    */
  def wrapWithSingleFieldProduct[T](schema: Schema[T])(implicit conf: Configuration): Schema[T] =
    wrapWithSingleFieldProduct(schema, FieldName(conf.toDiscriminatorValue(schema.name.getOrElse(SName.Unit))))

  /** A schema allowing anything: a number, string, object, etc. A [[SCoproduct]] with no specified subtypes.
    * @see
    *   [[anyObject]]
    */
  def any[T]: Schema[T] = Schema(SCoproduct(Nil, None)(_ => None), None)

  /** A schema allowing any object. A [[SProduct]] with no specified fields.
    * @see
    *   [[any]]
    */
  def anyObject[T]: Schema[T] = Schema(SProduct(Nil), None)
}

trait LowPrioritySchema {
  implicit def derivedSchema[T](implicit derived: Derived[Schema[T]]): Schema[T] = derived.value
}<|MERGE_RESOLUTION|>--- conflicted
+++ resolved
@@ -304,7 +304,6 @@
   /** Creates a schema for type `T`, where the low-level representation is binary. */
   def binary[T]: Schema[T] = Schema(SBinary())
 
-<<<<<<< HEAD
   implicit lazy val schemaForString: Schema[String] = Schema(SString())
   implicit lazy val schemaForByte: Schema[Byte] = Schema(SInteger())
   implicit lazy val schemaForShort: Schema[Short] = Schema(SInteger())
@@ -319,25 +318,9 @@
   implicit lazy val schemaForByteBuffer: Schema[ByteBuffer] = Schema(SBinary())
   implicit lazy val schemaForInputStream: Schema[InputStream] = Schema(SBinary())
   implicit lazy val schemaForInputStreamRange: Schema[InputStreamRange] = Schema(SchemaType.SBinary())
-=======
-  implicit val schemaForString: Schema[String] = Schema(SString())
-  implicit val schemaForByte: Schema[Byte] = Schema(SInteger())
-  implicit val schemaForShort: Schema[Short] = Schema(SInteger())
-  implicit val schemaForInt: Schema[Int] = Schema(SInteger[Int]()).format("int32")
-  implicit val schemaForLong: Schema[Long] = Schema(SInteger[Long]()).format("int64")
-  implicit val schemaForFloat: Schema[Float] = Schema(SNumber[Float]()).format("float")
-  implicit val schemaForDouble: Schema[Double] = Schema(SNumber[Double]()).format("double")
-  implicit val schemaForBoolean: Schema[Boolean] = Schema(SBoolean())
-  implicit val schemaForUnit: Schema[Unit] = Schema(SProduct.empty)
-  implicit val schemaForFileRange: Schema[FileRange] = Schema(SBinary())
-  implicit val schemaForByteArray: Schema[Array[Byte]] = Schema(SBinary())
-  implicit val schemaForByteBuffer: Schema[ByteBuffer] = Schema(SBinary())
-  implicit val schemaForInputStream: Schema[InputStream] = Schema(SBinary())
-  implicit val schemaForInputStreamRange: Schema[InputStreamRange] = Schema(SchemaType.SBinary())
 
   // These are marked as lazy as they involve scala-java-time constructs, which massively inflate the bundle size for scala.js applications, even if
   // they are unused within the program. By marking them lazy, it allows them to be *tree shaken* and removed by the optimiser.
->>>>>>> bc6e4dbc
   implicit lazy val schemaForInstant: Schema[Instant] = Schema(SDateTime())
   implicit lazy val schemaForZonedDateTime: Schema[ZonedDateTime] = Schema(SDateTime())
   implicit lazy val schemaForOffsetDateTime: Schema[OffsetDateTime] = Schema(SDateTime())
@@ -349,16 +332,6 @@
   implicit lazy val schemaForJavaDuration: Schema[Duration] = Schema(SString())
   implicit lazy val schemaForLocalTime: Schema[LocalTime] = Schema(SString())
   implicit lazy val schemaForOffsetTime: Schema[OffsetTime] = Schema(SString())
-<<<<<<< HEAD
-  implicit lazy val schemaForScalaDuration: Schema[scala.concurrent.duration.Duration] = Schema(SString())
-  implicit lazy val schemaForUUID: Schema[UUID] = Schema(SString[UUID]()).format("uuid")
-  implicit lazy val schemaForBigDecimal: Schema[BigDecimal] = Schema(SNumber())
-  implicit lazy val schemaForJBigDecimal: Schema[JBigDecimal] = Schema(SNumber())
-  implicit lazy val schemaForBigInt: Schema[BigInt] = Schema(SInteger())
-  implicit lazy val schemaForJBigInteger: Schema[JBigInteger] = Schema(SInteger())
-  implicit lazy val schemaForFile: Schema[TapirFile] = Schema(SBinary())
-  implicit lazy val schemaForUri: Schema[Uri] = Schema(SString())
-=======
 
   implicit val schemaForScalaDuration: Schema[scala.concurrent.duration.Duration] = Schema(SString())
   implicit val schemaForUUID: Schema[UUID] = Schema(SString[UUID]()).format("uuid")
@@ -368,7 +341,6 @@
   implicit val schemaForJBigInteger: Schema[JBigInteger] = Schema(SInteger())
   implicit val schemaForFile: Schema[TapirFile] = Schema(SBinary())
   implicit val schemaForUri: Schema[Uri] = Schema(SString())
->>>>>>> bc6e4dbc
     .encodedExample(Uri("https", "example.com"))
 
   implicit def schemaForOption[T: Schema]: Schema[Option[T]] = implicitly[Schema[T]].asOption
