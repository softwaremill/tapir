package sttp.tapir

import sttp.model._
import sttp.model.headers.{CacheDirective, ContentRange, Cookie, CookieWithMeta, ETag, Range}
import sttp.tapir.CodecFormat.{MultipartFormData, OctetStream, TextPlain, XWwwFormUrlencoded}
import sttp.tapir.DecodeResult.Error.MultipartDecodeException
import sttp.tapir.DecodeResult._
import sttp.tapir.RawBodyType.StringBody
import sttp.tapir.internal._
import sttp.tapir.macros.{CodecMacros, FormCodecMacros, MultipartCodecMacros}
import sttp.tapir.model.{UnsupportedWebSocketFrameException, UsernamePassword}
import sttp.ws.WebSocketFrame

import java.io.InputStream
import java.math.{BigDecimal => JBigDecimal, BigInteger => JBigInteger}
import java.nio.ByteBuffer
import java.nio.charset.{Charset, StandardCharsets}
import java.time._
import java.time.format.{DateTimeFormatter, DateTimeParseException}
import java.util.{Base64, Date, UUID}
import scala.annotation.{implicitNotFound, tailrec}
import scala.collection.immutable.ListMap
import scala.concurrent.duration.{Duration => SDuration}

/** A bi-directional mapping between low-level values of type `L` and high-level values of type `H`. Low level values are formatted as `CF`.
  *
  * The mapping consists of a pair of functions, one to decode (`L => H`), and one to encode (`H => L`). Decoding can fail, and this is
  * represented as a result of type [[DecodeResult]].
  *
  * A codec also contains optional meta-data in the `schema` of the high-level value (which includes validators), as well as an instance of
  * the format (which determines the media type of the low-level value).
  *
  * Codec instances are used as implicit values, and are looked up when defining endpoint inputs/outputs. Depending on a particular endpoint
  * input/output, it might require a codec which uses a specific format, or a specific low-level value.
  *
  * Codec instances can be derived basing on other values (e.g. such as json encoders/decoders when integrating with json libraries). Or,
  * they can be defined by hand for custom types, usually customising an existing, simpler codec.
  *
  * Codecs can be chained with [[Mapping]] s using the `map` function.
  *
  * @tparam L
  *   The type of the low-level value.
  * @tparam H
  *   The type of the high-level value.
  * @tparam CF
  *   The format of encoded values. Corresponds to the media type.
  */
@implicitNotFound(msg = """Cannot find a codec between types: ${L} and ${H}, formatted as: ${CF}.
Did you define a codec for: ${H}?
Did you import the codecs for: ${CF}?
""")
trait Codec[L, H, +CF <: CodecFormat] { outer =>
  // similar to Mapping

  def rawDecode(l: L): DecodeResult[H]
  def encode(h: H): L

  /**   - calls `rawDecode`
    *   - catches any exceptions that might occur, converting them to decode failures
    *   - validates the result
    */
  def decode(l: L): DecodeResult[H] = (Mapping.decode(l, rawDecode, schema.applyValidation), schema.default) match {
    case (DecodeResult.Missing, Some((d, _))) => DecodeResult.Value(d)
    case (r, _)                               => r
  }

  //

  def schema: Schema[H]
  def format: CF

  def map[HH](mapping: Mapping[H, HH]): Codec[L, HH, CF] =
    new Codec[L, HH, CF] {
      override def rawDecode(l: L): DecodeResult[HH] = outer.rawDecode(l).flatMap(mapping.rawDecode)
      override def encode(hh: HH): L = outer.encode(mapping.encode(hh))
      override def schema: Schema[HH] = outer.schema
        .map(v =>
          mapping.decode(v) match {
            case _: Failure => None
            case Value(v)   => Some(v)
          }
        )(mapping.encode)
        .validate(mapping.validator)
      override def format: CF = outer.format
    }

  def mapDecode[HH](f: H => DecodeResult[HH])(g: HH => H): Codec[L, HH, CF] = map(Mapping.fromDecode(f)(g))
  def map[HH](f: H => HH)(g: HH => H): Codec[L, HH, CF] = mapDecode(f.andThen(Value(_)))(g)

  /** Maps this codec to the given higher-level type `HH`.
    *
    * @param f
    *   decoding function
    * @param g
    *   encoding function
    * @tparam HH
    *   target type
    * @see
    *   [[map]]
    * @see
    *   [[mapDecode]]
    * @see
    *   [[mapValidate]]
    */
  def mapEither[HH](f: H => Either[String, HH])(g: HH => H): Codec[L, HH, CF] =
    mapDecode(s => DecodeResult.fromEitherString(s.toString, f(s)))(g)

  /** Adds the given validator to the codec's schema, and maps this codec to the given higher-level type `HH`.
    *
    * Unlike a `.validate(v).map(f)(g)` invocation, during decoding the validator is run before applying the `f` function. If there are
    * validation errors, decoding fails. However, the validator is then invoked again on the fully decoded value.
    *
    * This is useful to create codecs for types, which are unrepresentable unless the validator's condition is met, e.g. due to
    * preconditions in the constructor.
    *
    * @see
    *   [[validate]]
    */
  def mapValidate[HH](v: Validator[H])(f: H => HH)(g: HH => H): Codec[L, HH, CF] =
    validate(v).mapDecode { h =>
      v(h) match {
        case Nil    => DecodeResult.Value(f(h))
        case errors => DecodeResult.InvalidValue(errors)
      }
    }(g)

  def schema(s2: Schema[H]): Codec[L, H, CF] =
    new Codec[L, H, CF] {
      override def rawDecode(l: L): DecodeResult[H] = outer.decode(l)
      override def encode(h: H): L = outer.encode(h)
      override def schema: Schema[H] = s2
      override def format: CF = outer.format
    }
  def schema(s2: Option[Schema[H]]): Codec[L, H, CF] = s2.map(schema).getOrElse(this)
  def schema(modify: Schema[H] => Schema[H]): Codec[L, H, CF] = schema(modify(schema))

  def format[CF2 <: CodecFormat](f: CF2): Codec[L, H, CF2] =
    new Codec[L, H, CF2] {
      override def rawDecode(l: L): DecodeResult[H] = outer.decode(l)
      override def encode(h: H): L = outer.encode(h)
      override def schema: Schema[H] = outer.schema
      override def format: CF2 = f
    }

  /** Adds a validator to the codec's schema.
    *
    * Note that validation is run on a fully decoded value. That is, during decoding, first the decoding functions are run, followed by
    * validations. Hence any functions provided in subsequent `.map` s or `.mapDecode` s will be invoked before validation.
    *
    * @see
    *   [[mapValidate]]
    */
  def validate(v: Validator[H]): Codec[L, H, CF] = schema(schema.validate(Mapping.addEncodeToEnumValidator(v, encode)))

  /** Adds a validator which validates the option's element, if it is present.
    *
    * Note that validation is run on a fully decoded value. That is, during decoding, first the decoding functions are run, followed by
    * validations. Hence any functions provided in subsequent `.map` s or `.mapDecode` s will be invoked before validation.
    *
    * Should only be used if the schema hasn't been created by `.map` ping another one, but directly from `Schema[U]`. Otherwise the shape
    * of the schema doesn't correspond to the type `T`, but to some lower-level representation of the type. This might cause invalid results
    * at run-time.
    */
  def validateOption[U](v: Validator[U])(implicit hIsOptionU: H =:= Option[U]): Codec[L, H, CF] =
    schema(_.modifyUnsafe[U](Schema.ModifyCollectionElements)(_.validate(v)))

  /** Adds a validator which validates each element in the collection.
    *
    * Note that validation is run on a fully decoded value. That is, during decoding, first the decoding functions are run, followed by
    * validations. Hence any functions provided in subsequent `.map` s or `.mapDecode` s will be invoked before validation.
    *
    * Should only be used if the schema hasn't been created by `.map` ping another one, but directly from `Schema[U]`. Otherwise the shape
    * of the schema doesn't correspond to the type `T`, but to some lower-level representation of the type. This might cause invalid results
    * at run-time.
    */
  def validateIterable[C[X] <: Iterable[X], U](v: Validator[U])(implicit hIsCU: H =:= C[U]): Codec[L, H, CF] =
    schema(_.modifyUnsafe[U](Schema.ModifyCollectionElements)(_.validate(v)))
}

object Codec extends CodecExtensions with CodecExtensions2 with FormCodecMacros with CodecMacros with LowPriorityCodec {
  type PlainCodec[T] = Codec[String, T, CodecFormat.TextPlain]
  type JsonCodec[T] = Codec[String, T, CodecFormat.Json]
  type XmlCodec[T] = Codec[String, T, CodecFormat.Xml]

  def id[L, CF <: CodecFormat](f: CF, s: Schema[L]): Codec[L, L, CF] =
    new Codec[L, L, CF] {
      override def rawDecode(l: L): DecodeResult[L] = Value(l)
      override def encode(h: L): L = h
      override def schema: Schema[L] = s
      override def format: CF = f
    }
  def idPlain[L](s: Schema[L] = Schema[L](SchemaType.SString())): Codec[L, L, CodecFormat.TextPlain] = id(CodecFormat.TextPlain(), s)

  implicit lazy val string: Codec[String, String, TextPlain] = id[String, TextPlain](TextPlain(), Schema.schemaForString)

  implicit lazy val byte: Codec[String, Byte, TextPlain] = parsedString[Byte](_.toByte).schema(Schema.schemaForByte)
  implicit lazy val short: Codec[String, Short, TextPlain] = parsedString[Short](_.toShort).schema(Schema.schemaForShort)
  implicit lazy val int: Codec[String, Int, TextPlain] = parsedString[Int](_.toInt).schema(Schema.schemaForInt)
  implicit lazy val long: Codec[String, Long, TextPlain] = parsedString[Long](_.toLong).schema(Schema.schemaForLong)
  implicit lazy val float: Codec[String, Float, TextPlain] = parsedString[Float](_.toFloat).schema(Schema.schemaForFloat)
  implicit lazy val double: Codec[String, Double, TextPlain] = parsedString[Double](_.toDouble).schema(Schema.schemaForDouble)
  implicit lazy val boolean: Codec[String, Boolean, TextPlain] = parsedString[Boolean](_.toBoolean).schema(Schema.schemaForBoolean)
  implicit lazy val uuid: Codec[String, UUID, TextPlain] = parsedString[UUID](UUID.fromString).schema(Schema.schemaForUUID)
  implicit lazy val bigDecimal: Codec[String, BigDecimal, TextPlain] = parsedString[BigDecimal](BigDecimal(_)).schema(Schema.schemaForBigDecimal)
  implicit lazy val javaBigDecimal: Codec[String, JBigDecimal, TextPlain] =
    parsedString[JBigDecimal](new JBigDecimal(_)).schema(Schema.schemaForJBigDecimal)
  implicit lazy val bigInt: Codec[String, BigInt, TextPlain] = parsedString[BigInt](BigInt(_)).schema(Schema.schemaForBigInt)
  implicit lazy val javaBigInteger: Codec[String, JBigInteger, TextPlain] =
    parsedString[JBigInteger](new JBigInteger(_)).schema(Schema.schemaForJBigInteger)
<<<<<<< HEAD
=======

  // These are marked as lazy as they involve scala-java-time constructs, which massively inflate the bundle size for scala.js applications, even if
  // they are unused within the program. By marking them lazy, it allows them to be *tree shaken* and removed by the optimiser.
>>>>>>> bc6e4dbc
  implicit lazy val localTime: Codec[String, LocalTime, TextPlain] =
    string.map(LocalTime.parse(_))(DateTimeFormatter.ISO_LOCAL_TIME.format).schema(Schema.schemaForLocalTime)
  implicit lazy val localDate: Codec[String, LocalDate, TextPlain] =
    string.map(LocalDate.parse(_))(DateTimeFormatter.ISO_LOCAL_DATE.format).schema(Schema.schemaForLocalDate)
  implicit lazy val offsetDateTime: Codec[String, OffsetDateTime, TextPlain] =
    string.map(OffsetDateTime.parse(_))(DateTimeFormatter.ISO_OFFSET_DATE_TIME.format).schema(Schema.schemaForOffsetDateTime)
  implicit lazy val zonedDateTime: Codec[String, ZonedDateTime, TextPlain] =
    string.map(ZonedDateTime.parse(_))(DateTimeFormatter.ISO_ZONED_DATE_TIME.format).schema(Schema.schemaForZonedDateTime)
  implicit lazy val instant: Codec[String, Instant, TextPlain] =
    string.map(Instant.parse(_))(DateTimeFormatter.ISO_INSTANT.format).schema(Schema.schemaForInstant)
  implicit lazy val date: Codec[String, Date, TextPlain] = instant.map(Date.from(_))(_.toInstant).schema(Schema.schemaForDate)
  implicit lazy val zoneOffset: Codec[String, ZoneOffset, TextPlain] = parsedString[ZoneOffset](ZoneOffset.of).schema(Schema.schemaForZoneOffset)
  implicit lazy val zoneId: Codec[String, ZoneId, TextPlain] = parsedString[ZoneId](ZoneId.of).schema(Schema.schemaForZoneId)
  implicit lazy val duration: Codec[String, Duration, TextPlain] = parsedString[Duration](Duration.parse).schema(Schema.schemaForJavaDuration)
  implicit lazy val offsetTime: Codec[String, OffsetTime, TextPlain] =
    string.map(OffsetTime.parse(_))(DateTimeFormatter.ISO_OFFSET_TIME.format).schema(Schema.schemaForOffsetTime)
<<<<<<< HEAD
  implicit lazy val scalaDuration: Codec[String, SDuration, TextPlain] =
    parsedString[SDuration](SDuration.apply).schema(Schema.schemaForScalaDuration)
=======
>>>>>>> bc6e4dbc
  implicit lazy val localDateTime: Codec[String, LocalDateTime, TextPlain] = string
    .mapDecode { l =>
      try {
        try {
          Value(LocalDateTime.parse(l))
        } catch {
          case _: DateTimeParseException => Value(OffsetDateTime.parse(l).toLocalDateTime)
        }
      } catch {
        case e: Exception => Error(l, e)
      }
    }(h => OffsetDateTime.of(h, ZoneOffset.UTC).toString)
    .schema(Schema.schemaForLocalDateTime)

<<<<<<< HEAD
  implicit lazy val uri: PlainCodec[Uri] =
=======
  implicit val scalaDuration: Codec[String, SDuration, TextPlain] =
    parsedString[SDuration](SDuration.apply).schema(Schema.schemaForScalaDuration)
  implicit val uri: PlainCodec[Uri] =
>>>>>>> bc6e4dbc
    string
      .mapDecode(raw => Uri.parse(raw).fold(e => DecodeResult.Error(raw, new IllegalArgumentException(e)), DecodeResult.Value(_)))(
        _.toString()
      )
      .schema(Schema.schemaForUri)

  def parsedString[T: Schema](parse: String => T): Codec[String, T, TextPlain] =
    string.map(parse)(_.toString).schema(implicitly[Schema[T]])

  implicit lazy val byteArray: Codec[Array[Byte], Array[Byte], OctetStream] =
    id[Array[Byte], OctetStream](OctetStream(), Schema.schemaForByteArray)
  implicit lazy val inputStream: Codec[InputStream, InputStream, OctetStream] =
    id[InputStream, OctetStream](OctetStream(), Schema.schemaForInputStream)
  implicit lazy val inputStreamRange: Codec[InputStreamRange, InputStreamRange, OctetStream] =
    id[InputStreamRange, OctetStream](OctetStream(), Schema.schemaForInputStreamRange)
  implicit lazy val byteBuffer: Codec[ByteBuffer, ByteBuffer, OctetStream] =
    id[ByteBuffer, OctetStream](OctetStream(), Schema.schemaForByteBuffer)
  implicit lazy val fileRange: Codec[FileRange, FileRange, OctetStream] =
    id[FileRange, OctetStream](OctetStream(), Schema.schemaForFileRange)
  implicit lazy val file: Codec[FileRange, TapirFile, OctetStream] = fileRange.map(_.file)(f => FileRange(f))

  implicit lazy val formSeqUtf8: Codec[String, Seq[(String, String)], XWwwFormUrlencoded] = formSeq(StandardCharsets.UTF_8)
  implicit lazy val formMapUtf8: Codec[String, Map[String, String], XWwwFormUrlencoded] = formMap(StandardCharsets.UTF_8)

  def formSeq(charset: Charset): Codec[String, Seq[(String, String)], XWwwFormUrlencoded] =
    string.format(XWwwFormUrlencoded()).map(UrlencodedData.decode(_, charset))(UrlencodedData.encode(_, charset))
  def formMap(charset: Charset): Codec[String, Map[String, String], XWwwFormUrlencoded] =
    formSeq(charset).map(_.toMap)(_.toSeq)

  def rawPart(
      partCodecs: Map[String, PartCodec[_, _]],
      defaultCodec: Option[PartCodec[_, _]]
  ): Codec[Seq[RawPart], ListMap[String, _], MultipartFormData] =
    new Codec[Seq[RawPart], ListMap[String, _], MultipartFormData] {

      private def partCodec(name: String): Option[PartCodec[_, _]] = partCodecs.get(name).orElse(defaultCodec)

      override def encode(t: ListMap[String, _]): Seq[RawPart] = {
        t.toList.flatMap { case (name, body) =>
          partCodec(name).toList.flatMap { case PartCodec(rawBodyType, codec) =>
            val partList: List[Part[Any]] = codec.asInstanceOf[Codec[List[Part[Any]], Any, _]].encode(body)
            partList.map { part =>
              val partWithContentType = withContentType(part.copy(name = name), rawBodyType, codec.format.mediaType)

              if (!part.otherDispositionParams.contains("filename")) {
                (part.body match {
                  case fileRange: FileRange => Some(TapirFile.name(fileRange.file))
                  case _                    => None
                }).map(fn => partWithContentType.fileName(fn)).getOrElse(partWithContentType)
              } else {
                partWithContentType
              }
            }
          }
        }
      }

      override def rawDecode(l: Seq[RawPart]): DecodeResult[ListMap[String, _]] = {
        val rawPartsByName = l.groupBy(_.name)

        // we need to decode all parts for which there's a codec defined (even if that part is missing a value -
        // it might still decode to e.g. None), and if there's a default codec also the extra parts
        val inputPartNamesToDecode =
          if (defaultCodec.isDefined)
            l.map(_.name)
          else
            l.map(_.name).filter(partCodecs.keys.toSet.contains(_))

        val partNamesToDecode = (inputPartNamesToDecode ++ partCodecs.keys).toList.distinct

        // there might be multiple raw-parts for each name, yielding a single value-part
        val anyParts: List[(String, DecodeResult[Any])] = partNamesToDecode.map { name =>
          val codec = partCodec(name).get.codec
          val rawParts = rawPartsByName.get(name).toList.flatten
          name -> codec.asInstanceOf[Codec[List[AnyPart], Any, _]].rawDecode(rawParts)
        }

        val partFailures = anyParts.collect { case (partName, partDecodeFailure: DecodeResult.Failure) =>
          (partName, partDecodeFailure)
        }

        if (partFailures.nonEmpty) {
          DecodeResult.Error("", MultipartDecodeException(partFailures))
        } else
          DecodeResult.Value(anyParts.collect { case (partName, DecodeResult.Value(v)) =>
            partName -> v
          }.toListMap)
      }

      override def schema: Schema[ListMap[String, _]] = Schema.binary
      override def format: MultipartFormData = CodecFormat.MultipartFormData()
    }

  private def withContentType[R, T](p: Part[T], rawBodyType: RawBodyType[R], mediaType: MediaType): Part[T] = {
    // setting the content type basing on the format, if it's not yet defined
    p.contentType match {
      case None =>
        (mediaType, rawBodyType) match {
          // only text parts can have a charset
          case (s, StringBody(e)) if s.isText => p.contentType(mediaType.charset(e))
          case _                              => p.contentType(mediaType)
        }
      case _ => p
    }
  }

  /** @param partCodecs
    *   For each supported part, a (raw body type, codec) pair which encodes the part value into a raw value of the given type. A single
    *   part value might be encoded as multiple (or none) raw values.
    * @param defaultPartCodec
    *   Default codec to use for parts which are not defined in `partCodecs`. `None`, if extra parts should be discarded.
    */
  def multipart(
      partCodecs: Map[String, PartCodec[_, _]],
      defaultPartCodec: Option[PartCodec[_, _]]
  ): MultipartCodec[ListMap[String, _]] =
    MultipartCodec(
      RawBodyType.MultipartBody(partCodecs.map(t => (t._1, t._2.rawBodyType)).toMap, defaultPartCodec.map(_.rawBodyType)),
      rawPart(partCodecs, defaultPartCodec)
    )

  implicit def usernamePassword: PlainCodec[UsernamePassword] = {
    def decode(s: String): DecodeResult[UsernamePassword] =
      try {
        val s2 = new String(Base64.getDecoder.decode(s))
        val up = s2.split(":", 2) match {
          case Array()      => UsernamePassword("", None)
          case Array(u)     => UsernamePassword(u, None)
          case Array(u, "") => UsernamePassword(u, None)
          case Array(u, p)  => UsernamePassword(u, Some(p))
          case _            => sys.error("impossible")
        }
        DecodeResult.Value(up)
      } catch {
        case e: Exception => DecodeResult.Error(s, e)
      }

    def encode(up: UsernamePassword): String =
      Base64.getEncoder.encodeToString(s"${up.username}:${up.password.getOrElse("")}".getBytes("UTF-8"))

    Codec.string.mapDecode(decode)(encode)
  }

  implicit def part[T, U, CF <: CodecFormat](implicit c: Codec[T, U, CF]): Codec[Part[T], Part[U], CF] = {
    id[Part[T], CF](c.format, Schema.binary)
      .mapDecode(e => c.decode(e.body).map(r => e.copy(body = r)))(e => e.copy(body = c.encode(e.body)))
  }

  implicit def unwrapPart[T, U, CF <: CodecFormat](implicit c: Codec[T, U, CF]): Codec[Part[T], U, CF] = {
    id[Part[T], CF](c.format, Schema.binary)
      .mapDecode(e => c.decode(e.body))(e => Part("?", c.encode(e)))
  }

  //

  implicit lazy val webSocketFrame: Codec[WebSocketFrame, WebSocketFrame, CodecFormat.TextPlain] = Codec.idPlain()

  /** A codec which expects only text frames (all other frames cause a decoding error) and handles the text using the given `stringCodec`.
    */
  implicit def textWebSocketFrame[A, CF <: CodecFormat](implicit
      stringCodec: Codec[String, A, CF]
  ): Codec[WebSocketFrame, A, CF] =
    Codec
      .id[WebSocketFrame, CF](stringCodec.format, Schema.string)
      .mapDecode {
        case WebSocketFrame.Text(p, _, _) => stringCodec.decode(p)
        case f                            => DecodeResult.Error(f.toString, new UnsupportedWebSocketFrameException(f))
      }(a => WebSocketFrame.text(stringCodec.encode(a)))
      .schema(stringCodec.schema)

  /** A codec which expects only text and close frames (all other frames cause a decoding error). Close frames correspond to `None`, while
    * text frames are handled using the given `stringCodec` and wrapped with `Some`.
    */
  implicit def textOrCloseWebSocketFrame[A, CF <: CodecFormat](implicit
      stringCodec: Codec[String, A, CF]
  ): Codec[WebSocketFrame, Option[A], CF] =
    Codec
      .id[WebSocketFrame, CF](stringCodec.format, Schema.string)
      .mapDecode {
        case WebSocketFrame.Text(p, _, _) => stringCodec.decode(p).map(Some(_))
        case WebSocketFrame.Close(_, _)   => DecodeResult.Value(None)
        case f                            => DecodeResult.Error(f.toString, new UnsupportedWebSocketFrameException(f))
      } {
        case None    => WebSocketFrame.close
        case Some(a) => WebSocketFrame.text(stringCodec.encode(a))
      }
      .schema(stringCodec.schema.asOption)

  /** A codec which expects only binary frames (all other frames cause a decoding error) and handles the text using the given
    * `byteArrayCodec`.
    */
  implicit def binaryWebSocketFrame[A, CF <: CodecFormat](implicit
      byteArrayCodec: Codec[Array[Byte], A, CF]
  ): Codec[WebSocketFrame, A, CF] =
    Codec
      .id[WebSocketFrame, CF](byteArrayCodec.format, Schema.binary)
      .mapDecode {
        case WebSocketFrame.Binary(p, _, _) => byteArrayCodec.decode(p)
        case f                              => DecodeResult.Error(f.toString, new UnsupportedWebSocketFrameException(f))
      }(a => WebSocketFrame.binary(byteArrayCodec.encode(a)))
      .schema(byteArrayCodec.schema)

  /** A codec which expects only binary and close frames (all other frames cause a decoding error). Close frames correspond to `None`, while
    * text frames are handled using the given `byteArrayCodec` and wrapped with `Some`.
    */
  implicit def binaryOrCloseWebSocketFrame[A, CF <: CodecFormat](implicit
      byteArrayCodec: Codec[Array[Byte], A, CF]
  ): Codec[WebSocketFrame, Option[A], CF] =
    Codec
      .id[WebSocketFrame, CF](byteArrayCodec.format, Schema.binary)
      .mapDecode {
        case WebSocketFrame.Binary(p, _, _) => byteArrayCodec.decode(p).map(Some(_))
        case WebSocketFrame.Close(_, _)     => DecodeResult.Value(None)
        case f                              => DecodeResult.Error(f.toString, new UnsupportedWebSocketFrameException(f))
      } {
        case None    => WebSocketFrame.close
        case Some(a) => WebSocketFrame.binary(byteArrayCodec.encode(a))
      }
      .schema(byteArrayCodec.schema.asOption)

  //

  private[tapir] def listBinary[T, U, CF <: CodecFormat](c: Codec[T, U, CF]): Codec[List[T], List[U], CF] =
    id[List[T], CF](c.format, Schema.binary)
      .mapDecode(ts => DecodeResult.sequence(ts.map(c.decode)).map(_.toList))(us => us.map(c.encode))

  /** Create a codec which decodes/encodes a list of low-level values to a list of high-level values, using the given base codec `c`.
    *
    * The schema is copied from the base codec.
    */
  implicit def list[T, U, CF <: CodecFormat](implicit c: Codec[T, U, CF]): Codec[List[T], List[U], CF] =
    listBinary(c).schema(c.schema.asIterable[List])

  /** Create a codec which decodes/encodes a list of low-level values to a set of high-level values, using the given base codec `c`.
    *
    * The schema is copied from the base codec.
    */
  implicit def set[T, U, CF <: CodecFormat](implicit c: Codec[T, U, CF]): Codec[List[T], Set[U], CF] =
    Codec
      .id[List[T], CF](c.format, Schema.binary)
      .mapDecode(ts => DecodeResult.sequence(ts.map(c.decode)).map(_.toSet))(us => us.map(c.encode).toList)
      .schema(c.schema.asIterable[Set])

  /** Create a codec which decodes/encodes a list of low-level values to a vector of high-level values, using the given base codec `c`.
    *
    * The schema and validator are copied from the base codec.
    */
  implicit def vector[T, U, CF <: CodecFormat](implicit c: Codec[T, U, CF]): Codec[List[T], Vector[U], CF] =
    Codec
      .id[List[T], CF](c.format, Schema.binary)
      .mapDecode(ts => DecodeResult.sequence(ts.map(c.decode)).map(_.toVector))(us => us.map(c.encode).toList)
      .schema(c.schema.asIterable[Vector])

  /** Create a codec which requires that a list of low-level values contains a single element. Otherwise a decode failure is returned. The
    * given base codec `c` is used for decoding/encoding.
    *
    * The schema and validator are copied from the base codec.
    */
  implicit def listHead[T, U, CF <: CodecFormat](implicit c: Codec[T, U, CF]): Codec[List[T], U, CF] =
    listBinary(c)
      .mapDecode({
        case Nil     => DecodeResult.Missing
        case List(e) => DecodeResult.Value(e)
        case l       => DecodeResult.Multiple(l)
      })(List(_))
      .schema(c.schema)

  /** Create a codec which requires that a list of low-level values is empty or contains a single element. If it contains multiple elements,
    * a decode failure is returned. The given base codec `c` is used for decoding/encoding.
    *
    * The schema and validator are copied from the base codec.
    */
  implicit def listHeadOption[T, U, CF <: CodecFormat](implicit c: Codec[T, U, CF]): Codec[List[T], Option[U], CF] =
    listBinary(c)
      .mapDecode({
        case Nil     => DecodeResult.Value(None)
        case List(e) => DecodeResult.Value(Some(e))
        case l       => DecodeResult.Multiple(l.map(_.toString))
      })(_.toList)
      .schema(c.schema.asOption)

  /** Create a codec which requires that an optional low-level value is defined. If it is `None`, a decode failure is returned. The given
    * base codec `c` is used for decoding/encoding.
    *
    * The schema and validator are copied from the base codec.
    */
  implicit def optionHead[T, U, CF <: CodecFormat](implicit c: Codec[T, U, CF]): Codec[Option[T], U, CF] =
    id[Option[T], CF](c.format, Schema.binary)
      .mapDecode({
        case None    => DecodeResult.Missing
        case Some(e) => c.decode(e)
      })(u => Some(c.encode(u)))
      .schema(c.schema)

  /** Create a codec which decodes/encodes an optional low-level value to an optional high-level value. The given base codec `c` is used for
    * decoding/encoding.
    *
    * The schema and validator are copied from the base codec.
    */
  implicit def option[T, U, CF <: CodecFormat](implicit c: Codec[T, U, CF]): Codec[Option[T], Option[U], CF] =
    id[Option[T], CF](c.format, Schema.binary)
      .mapDecode {
        case None    => DecodeResult.Value(None)
        case Some(v) => c.decode(v).map(Some(_))
      }(us => us.map(c.encode))
      .schema(c.schema.asOption)

  //

  def fromDecodeAndMeta[L, H: Schema, CF <: CodecFormat](cf: CF)(f: L => DecodeResult[H])(g: H => L): Codec[L, H, CF] =
    new Codec[L, H, CF] {
      override def rawDecode(l: L): DecodeResult[H] = f(l)
      override def encode(h: H): L = g(h)
      override def schema: Schema[H] = implicitly[Schema[H]]
      override def format: CF = cf
    }

  def json[T: Schema](_rawDecode: String => DecodeResult[T])(_encode: T => String): JsonCodec[T] = {
    anyString(CodecFormat.Json())(_rawDecode)(_encode)
  }

  private[tapir] def jsonQuery[T](baseCodec: JsonCodec[T]): Codec[List[String], T, CodecFormat.Json] = {
    // we can't implicitly lift the `baseCodec` (String <-> T) to `List[String] <-> T`, as we don't know if `T` is optional
    // (that info is lost due to the indirect codec derivation). In that case, we'd use the implicit `listHeadOption`
    // instead of `listHead`. Hence, handling this case by hand.
    id[List[String], CodecFormat.Json](CodecFormat.Json(), Schema.binary)
      .mapDecode({
        // #2786: if the query parameter is optional, the base json codec will already properly handle the optionality
        // in json codecs (typically used for bodies), an empty input string means that the optional value is absent
        case Nil if baseCodec.schema.isOptional => baseCodec.decode("")
        case Nil                                => DecodeResult.Missing
        case List(e)                            => baseCodec.decode(e)
        case l                                  => DecodeResult.Multiple(l)
      })(e => List(baseCodec.encode(e)))
      .schema(baseCodec.schema)
  }

  def xml[T: Schema](_rawDecode: String => DecodeResult[T])(_encode: T => String): XmlCodec[T] = {
    anyString(CodecFormat.Xml())(_rawDecode)(_encode)
  }

  def anyString[T: Schema, CF <: CodecFormat](
      cf: CF
  )(_rawDecode: String => DecodeResult[T])(_encode: T => String): Codec[String, T, CF] = {
    val isOptional = implicitly[Schema[T]].isOptional
    fromDecodeAndMeta(cf)({ (s: String) =>
      val toDecode = if (isOptional && s == "") "null" else s
      _rawDecode(toDecode)
    })(t => if (isOptional && t == None) "" else _encode(t))
  }

  // header values

  implicit lazy val mediaType: Codec[String, MediaType, CodecFormat.TextPlain] = Codec.string.mapDecode { v =>
    DecodeResult.fromEitherString(v, MediaType.parse(v))
  }(_.toString)

  implicit lazy val etag: Codec[String, ETag, CodecFormat.TextPlain] = Codec.string.mapDecode { v =>
    DecodeResult.fromEitherString(v, ETag.parse(v))
  }(_.toString)

  implicit lazy val range: Codec[String, Range, CodecFormat.TextPlain] = Codec.string.mapDecode { v =>
    DecodeResult.fromEitherString(v, Range.parse(v)).flatMap {
      case Nil     => DecodeResult.Missing
      case List(r) => DecodeResult.Value(r)
      case rs      => DecodeResult.Multiple(rs)
    }
  }(_.toString)

  implicit lazy val contentRange: Codec[String, ContentRange, CodecFormat.TextPlain] = Codec.string.mapDecode { v =>
    DecodeResult.fromEitherString(v, ContentRange.parse(v))
  }(_.toString)

  implicit lazy val cacheDirective: Codec[String, List[CacheDirective], CodecFormat.TextPlain] = Codec.string.mapDecode { v =>
    @tailrec
    def toEitherOrList[T, U](l: List[Either[T, U]], acc: List[U]): Either[T, List[U]] = l match {
      case Nil              => Right(acc.reverse)
      case Left(t) :: _     => Left(t)
      case Right(u) :: tail => toEitherOrList(tail, u :: acc)
    }
    DecodeResult.fromEitherString(v, toEitherOrList(CacheDirective.parse(v), Nil))
  }(_.map(_.toString).mkString(", "))

  private[tapir] def decodeCookie(cookie: String): DecodeResult[List[Cookie]] =
    Cookie.parse(cookie) match {
      case Left(e)  => DecodeResult.Error(cookie, new RuntimeException(e))
      case Right(r) => DecodeResult.Value(r)
    }

  implicit lazy val cookie: Codec[String, List[Cookie], TextPlain] = Codec.string.mapDecode(decodeCookie)(cs => Cookie.toString(cs))
  implicit lazy val cookies: Codec[List[String], List[Cookie], TextPlain] = Codec.list(cookie).map(_.flatten)(List(_))

  private[tapir] def decodeCookieWithMeta(cookie: String): DecodeResult[CookieWithMeta] =
    CookieWithMeta.parse(cookie) match {
      case Left(e)  => DecodeResult.Error(cookie, new RuntimeException(e))
      case Right(r) => DecodeResult.Value(r)
    }

  implicit lazy val cookieWithMeta: Codec[String, CookieWithMeta, TextPlain] = Codec.string.mapDecode(decodeCookieWithMeta)(_.toString)
  implicit lazy val cookiesWithMeta: Codec[List[String], List[CookieWithMeta], TextPlain] = Codec.list(cookieWithMeta)

  // raw tuples

  implicit def tupledWithRaw[L, H, CF <: CodecFormat](implicit codec: Codec[L, H, CF]): Codec[L, (L, H), CF] =
    new Codec[L, (L, H), CF] {
      override def schema: Schema[(L, H)] = codec.schema.map(h => Some(codec.encode(h) -> h))(_._2)
      override def format: CF = codec.format
      override def rawDecode(l: L): DecodeResult[(L, H)] = codec.rawDecode(l).map(l -> _)
      override def encode(h: (L, H)): L = codec.encode(h._2)
    }
}

/** Lower-priority codec implicits, which transform other codecs. For example, when deriving a codec `List[T] <-> Either[A, B]`, given
  * codecs `ca: T <-> A` and `cb: T <-> B`, we want to get `listHead(eitherRight(ca, cb))`, not `eitherRight(listHead(ca), listHead(cb))`
  * (although they would function the same).
  */
trait LowPriorityCodec { this: Codec.type =>

  /** Create a codec which during decoding, first tries to decode values on the right using `c2`. If this fails for any reason, decoding is
    * done using `c1`. Both codecs must have the same low-level values and formats.
    *
    * For a left-biased variant see [[Codec.eitherLeft]]. This right-biased version is the default when using implicit codec resolution.
    *
    * The schema is defined to be an either schema as created by [[Schema.schemaForEither]].
    */
  implicit def eitherRight[L, A, B, CF <: CodecFormat](implicit c1: Codec[L, A, CF], c2: Codec[L, B, CF]): Codec[L, Either[A, B], CF] = {
    Codec
      .id[L, CF](c1.format, Schema.binary) // any schema will do, as we're overriding it later with schemaForEither
      .mapDecode[Either[A, B]] { (l: L) =>
        c2.decode(l) match {
          case _: DecodeResult.Failure => c1.decode(l).map(Left(_))
          case DecodeResult.Value(v)   => DecodeResult.Value(Right(v))
        }
      } {
        case Left(a)  => c1.encode(a)
        case Right(b) => c2.encode(b)
      }
      .schema(Schema.schemaForEither(c1.schema, c2.schema))
  }

  /** Create a codec which during decoding, first tries to decode values on the left using `c1`. If this fails for any reason, decoding is
    * done using `c2`. Both codecs must have the same low-level values and formats.
    *
    * For a right-biased variant see [[Codec.eitherRight]].
    *
    * The schema is defined to be an either schema as created by [[Schema.schemaForEither]].
    */
  def eitherLeft[L, A, B, CF <: CodecFormat](c1: Codec[L, A, CF], c2: Codec[L, B, CF]): Codec[L, Either[A, B], CF] = {
    Codec
      .id[L, CF](c1.format, Schema.binary) // any schema will do, as we're overriding it later with schemaForEither
      .mapDecode[Either[A, B]] { (l: L) =>
        c1.decode(l) match {
          case _: DecodeResult.Failure => c2.decode(l).map(Right(_))
          case DecodeResult.Value(v)   => DecodeResult.Value(Left(v))
        }
      } {
        case Left(a)  => c1.encode(a)
        case Right(b) => c2.encode(b)
      }
      .schema(Schema.schemaForEither(c1.schema, c2.schema))
  }
}

/** Information needed to read a single part of a multipart body: the raw type (`rawBodyType`), and the codec which further decodes it. */
case class PartCodec[R, T](rawBodyType: RawBodyType[R], codec: Codec[List[Part[R]], T, _ <: CodecFormat])
object PartCodec {

  /** Create a part codec which reads the raw part as `R` and later decodes to type `T`. Usage examples:
    * {{{
    * PartCodec(RawBodyType.StringBody(StandardCharsets.UTF_8))[String]
    * PartCodec(RawBodyType.StringBody(StandardCharsets.UTF_8))[Int]
    * PartCodec(RawBodyType.ByteArrayBody)[Array[Byte]]
    * }}}
    *
    * A codec between the a [[Part]] containing the raw data and the target type `T` must be available in the implicit scope.
    */
  def apply[R](rbt: RawBodyType[R]): PartCodecPartiallyApplied[R] = new PartCodecPartiallyApplied(rbt)

  class PartCodecPartiallyApplied[R](rbt: RawBodyType[R]) {
    def apply[T](implicit c: Codec[List[Part[R]], T, _ <: CodecFormat]): PartCodec[R, T] = PartCodec(rbt, c)
  }
}

/** Information needed to handle a multipart body. Individual parts are decoded as described by [[rawBodyType]], which contains codecs for
  * each part, as well as an optional default codec. The sequence of decoded parts can be further decoded into a high-level `T` type using
  * [[codec]].
  */
case class MultipartCodec[T](rawBodyType: RawBodyType.MultipartBody, codec: Codec[Seq[RawPart], T, CodecFormat.MultipartFormData]) {
  def map[U](mapping: Mapping[T, U]): MultipartCodec[U] = MultipartCodec(rawBodyType, codec.map(mapping))
  def map[U](f: T => U)(g: U => T): MultipartCodec[U] = map(Mapping.from(f)(g))
  def mapDecode[U](f: T => DecodeResult[U])(g: U => T): MultipartCodec[U] = map(Mapping.fromDecode(f)(g))

  def schema(s: Schema[T]): MultipartCodec[T] = copy(codec = codec.schema(s))
  def validate(v: Validator[T]): MultipartCodec[T] = copy(codec = codec.validate(v))
}

object MultipartCodec extends MultipartCodecMacros {
  private lazy val arrayBytePartListCodec = implicitly[Codec[List[Part[Array[Byte]]], List[Part[Array[Byte]]], OctetStream]]

  lazy val Default: MultipartCodec[Seq[Part[Array[Byte]]]] =
    Codec
      .multipart(Map.empty, Some(PartCodec(RawBodyType.ByteArrayBody, arrayBytePartListCodec)))
      // we know that all parts will end up as byte arrays; also, removing/restoring the by-name grouping of parts
      .map(_.values.toSeq.flatMap(_.asInstanceOf[List[Part[Array[Byte]]]]))(l =>
        ListMap(l.groupBy(_.name).toList.map { case (name, parts) => name -> parts.toList }: _*)
      )
}

/** The raw format of the body: what do we need to know, to read it and pass to a codec for further decoding. */
sealed trait RawBodyType[R]
object RawBodyType {
  case class StringBody(charset: Charset) extends RawBodyType[String]

  sealed trait Binary[R] extends RawBodyType[R]
  case object ByteArrayBody extends Binary[Array[Byte]]
  case object ByteBufferBody extends Binary[ByteBuffer]
  case object InputStreamBody extends Binary[InputStream]
  case object FileBody extends Binary[FileRange]
  case object InputStreamRangeBody extends Binary[InputStreamRange]

  case class MultipartBody(partTypes: Map[String, RawBodyType[_]], defaultType: Option[RawBodyType[_]]) extends RawBodyType[Seq[RawPart]] {
    def partType(name: String): Option[RawBodyType[_]] = partTypes.get(name).orElse(defaultType)
  }
}<|MERGE_RESOLUTION|>--- conflicted
+++ resolved
@@ -207,12 +207,9 @@
   implicit lazy val bigInt: Codec[String, BigInt, TextPlain] = parsedString[BigInt](BigInt(_)).schema(Schema.schemaForBigInt)
   implicit lazy val javaBigInteger: Codec[String, JBigInteger, TextPlain] =
     parsedString[JBigInteger](new JBigInteger(_)).schema(Schema.schemaForJBigInteger)
-<<<<<<< HEAD
-=======
 
   // These are marked as lazy as they involve scala-java-time constructs, which massively inflate the bundle size for scala.js applications, even if
   // they are unused within the program. By marking them lazy, it allows them to be *tree shaken* and removed by the optimiser.
->>>>>>> bc6e4dbc
   implicit lazy val localTime: Codec[String, LocalTime, TextPlain] =
     string.map(LocalTime.parse(_))(DateTimeFormatter.ISO_LOCAL_TIME.format).schema(Schema.schemaForLocalTime)
   implicit lazy val localDate: Codec[String, LocalDate, TextPlain] =
@@ -229,11 +226,6 @@
   implicit lazy val duration: Codec[String, Duration, TextPlain] = parsedString[Duration](Duration.parse).schema(Schema.schemaForJavaDuration)
   implicit lazy val offsetTime: Codec[String, OffsetTime, TextPlain] =
     string.map(OffsetTime.parse(_))(DateTimeFormatter.ISO_OFFSET_TIME.format).schema(Schema.schemaForOffsetTime)
-<<<<<<< HEAD
-  implicit lazy val scalaDuration: Codec[String, SDuration, TextPlain] =
-    parsedString[SDuration](SDuration.apply).schema(Schema.schemaForScalaDuration)
-=======
->>>>>>> bc6e4dbc
   implicit lazy val localDateTime: Codec[String, LocalDateTime, TextPlain] = string
     .mapDecode { l =>
       try {
@@ -248,13 +240,9 @@
     }(h => OffsetDateTime.of(h, ZoneOffset.UTC).toString)
     .schema(Schema.schemaForLocalDateTime)
 
-<<<<<<< HEAD
-  implicit lazy val uri: PlainCodec[Uri] =
-=======
   implicit val scalaDuration: Codec[String, SDuration, TextPlain] =
     parsedString[SDuration](SDuration.apply).schema(Schema.schemaForScalaDuration)
   implicit val uri: PlainCodec[Uri] =
->>>>>>> bc6e4dbc
     string
       .mapDecode(raw => Uri.parse(raw).fold(e => DecodeResult.Error(raw, new IllegalArgumentException(e)), DecodeResult.Value(_)))(
         _.toString()
