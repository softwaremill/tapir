import com.softwaremill.SbtSoftwareMillBrowserTestJS._
import com.softwaremill.SbtSoftwareMillCommon.commonSmlBuildSettings
import com.softwaremill.Publish.{updateDocs, ossPublishSettings}
import com.softwaremill.UpdateVersionInDocs
import sbt.Reference.display
import sbt.internal.ProjectMatrix

import java.net.URL
import scala.concurrent.duration.DurationInt
import scala.sys.process.Process

val scala2_12 = "2.12.14"
val scala2_13 = "2.13.6"
val scala3 = "3.0.2"

val scala2Versions = List(scala2_12, scala2_13)
val scala2And3Versions = scala2Versions ++ List(scala3)
val codegenScalaVersions = List(scala2_12)
val examplesScalaVersions = List(scala2_13)
val documentationScalaVersion = scala2_13

lazy val clientTestServerPort = settingKey[Int]("Port to run the client interpreter test server on")
lazy val startClientTestServer = taskKey[Unit]("Start a http server used by client interpreter tests")
lazy val generateMimeByExtensionDB = taskKey[Unit]("Generate the mime by extension DB")

concurrentRestrictions in Global += Tags.limit(Tags.Test, 1)

excludeLintKeys in Global ++= Set(ideSkipProject, reStartArgs)

def versionedScalaSourceDirectories(sourceDir: File, scalaVersion: String): List[File] =
  CrossVersion.partialVersion(scalaVersion) match {
    case Some((3, _))            => List(sourceDir / "scala-3")
    case Some((2, n)) if n >= 13 => List(sourceDir / "scala-2", sourceDir / "scala-2.13+")
    case _                       => List(sourceDir / "scala-2", sourceDir / "scala-2.13-")
  }

def versionedScalaJvmSourceDirectories(sourceDir: File, scalaVersion: String): List[File] =
  CrossVersion.partialVersion(scalaVersion) match {
    case Some((3, _)) => List(sourceDir / "scalajvm-3")
    case _            => List(sourceDir / "scalajvm-2")
  }

val commonSettings = commonSmlBuildSettings ++ ossPublishSettings ++ Seq(
  organization := "com.softwaremill.sttp.tapir",
  Compile / unmanagedSourceDirectories ++= versionedScalaSourceDirectories((Compile / sourceDirectory).value, scalaVersion.value),
  Test / unmanagedSourceDirectories ++= versionedScalaSourceDirectories((Test / sourceDirectory).value, scalaVersion.value),
  updateDocs := Def.taskDyn {
    val files1 = UpdateVersionInDocs(sLog.value, organization.value, version.value)
    Def.task {
      (documentation.jvm(documentationScalaVersion) / mdoc).toTask("").value
      files1 ++ Seq(file("generated-doc/out"))
    }
  }.value,
  mimaPreviousArtifacts := Set.empty, // we only use MiMa for `core` for now, using versioningSchemeSettings
  ideSkipProject := (scalaVersion.value == scala2_12) || (scalaVersion.value == scala3) || thisProjectRef.value.project.contains("JS"),
  // slow down for CI
  Test / parallelExecution := false,
  // remove false alarms about unused implicit definitions in macros
  scalacOptions += "-Ywarn-macros:after",
  evictionErrorLevel := Level.Info
)

val versioningSchemeSettings = Seq(
  mimaPreviousArtifacts := {
    val minorUnchanged = previousStableVersion.value.flatMap(CrossVersion.partialVersion) == CrossVersion.partialVersion(version.value)
    val isRcOrMilestone = version.value.contains("M") || version.value.contains("RC")
    if (minorUnchanged && !isRcOrMilestone)
      previousStableVersion.value.map(organization.value %% moduleName.value % _).toSet
    else
      Set.empty
  },
  versionScheme := Some("early-semver")
)

val commonJvmSettings: Seq[Def.Setting[_]] = commonSettings ++ Seq(
  Compile / unmanagedSourceDirectories ++= versionedScalaJvmSourceDirectories((Compile / sourceDirectory).value, scalaVersion.value),
  Test / unmanagedSourceDirectories ++= versionedScalaJvmSourceDirectories((Test / sourceDirectory).value, scalaVersion.value),
  Test / testOptions += Tests.Argument("-oD") // js has other options which conflict with timings
)

// run JS tests inside Gecko, due to jsdom not supporting fetch and to avoid having to install node
val commonJsSettings = commonSettings ++ browserGeckoTestSettings

def dependenciesFor(version: String)(deps: (Option[(Long, Long)] => ModuleID)*): Seq[ModuleID] =
  deps.map(_.apply(CrossVersion.partialVersion(version)))

val scalaTest = Def.setting("org.scalatest" %%% "scalatest" % Versions.scalaTest)
val scalaCheck = Def.setting("org.scalacheck" %%% "scalacheck" % Versions.scalaCheck)
val scalaTestPlusScalaCheck = Def.setting("org.scalatestplus" %%% "scalacheck-1-15" % Versions.scalaTestPlusScalaCheck)

lazy val loggerDependencies = Seq(
  "ch.qos.logback" % "logback-classic" % "1.2.6",
  "ch.qos.logback" % "logback-core" % "1.2.6",
  "com.typesafe.scala-logging" %% "scala-logging" % "3.9.4"
)

lazy val allAggregates = core.projectRefs ++
  cats.projectRefs ++
  enumeratum.projectRefs ++
  refined.projectRefs ++
  zio.projectRefs ++
  newtype.projectRefs ++
  circeJson.projectRefs ++
  jsoniterScala.projectRefs ++
  prometheusMetrics.projectRefs ++
  opentelemetryMetrics.projectRefs ++
  json4s.projectRefs ++
  playJson.projectRefs ++
  sprayJson.projectRefs ++
  uPickleJson.projectRefs ++
  tethysJson.projectRefs ++
  zioJson.projectRefs ++
  apispecModel.projectRefs ++
  openapiModel.projectRefs ++
  openapiCirce.projectRefs ++
  openapiCirceYaml.projectRefs ++
  asyncapiModel.projectRefs ++
  asyncapiCirce.projectRefs ++
  asyncapiCirceYaml.projectRefs ++
  apispecDocs.projectRefs ++
  openapiDocs.projectRefs ++
  asyncapiDocs.projectRefs ++
  swaggerUi.projectRefs ++
  redoc.projectRefs ++
  serverTests.projectRefs ++
  akkaHttpServer.projectRefs ++
  http4sServer.projectRefs ++
  sttpStubServer.projectRefs ++
  sttpMockServer.projectRefs ++
  finatraServer.projectRefs ++
  finatraServerCats.projectRefs ++
  playServer.projectRefs ++
  vertxServer.projectRefs ++
  nettyServer.projectRefs ++
  zioHttp4sServer.projectRefs ++
  zioHttp.projectRefs ++
  awsLambda.projectRefs ++
  awsLambdaTests.projectRefs ++
  awsSam.projectRefs ++
  awsTerraform.projectRefs ++
  awsExamples.projectRefs ++
  http4sClient.projectRefs ++
  sttpClient.projectRefs ++
  playClient.projectRefs ++
  tests.projectRefs ++
  examples.projectRefs ++
  playground.projectRefs ++
  documentation.projectRefs ++
  openapiCodegen.projectRefs ++
  clientTestServer.projectRefs ++
  derevo.projectRefs

val testJVM = taskKey[Unit]("Test JVM projects")
val testJS = taskKey[Unit]("Test JS projects")
val testDocs = taskKey[Unit]("Test docs projects")
val testServers = taskKey[Unit]("Test server projects")
val testClients = taskKey[Unit]("Test client projects")
val testOther = taskKey[Unit]("Test other projects")

def filterProject(p: String => Boolean) =
  ScopeFilter(inProjects(allAggregates.filter(pr => p(display(pr.project))): _*))

lazy val macros = Seq(
  libraryDependencies ++= {
    CrossVersion.partialVersion(scalaVersion.value) match {
      case Some((2, 11 | 12)) => List(compilerPlugin("org.scalamacros" % "paradise" % "2.1.1" cross CrossVersion.patch))
      case _                  => List()
    }
  },
  scalacOptions ++= {
    CrossVersion.partialVersion(scalaVersion.value) match {
      case Some((2, y)) if y == 11 => Seq("-Xexperimental")
      case Some((2, y)) if y == 13 => Seq("-Ymacro-annotations")
      case _                       => Seq.empty[String]
    }
  },
  // remove false alarms about unused implicit definitions in macros
  scalacOptions ++= {
    CrossVersion.partialVersion(scalaVersion.value) match {
      case Some((2, _)) => Seq("-Ywarn-macros:after")
      case _            => Seq.empty[String]
    }
  }
)

lazy val rootProject = (project in file("."))
  .settings(commonSettings)
  .settings(mimaPreviousArtifacts := Set.empty)
  .settings(
    publishArtifact := false,
    name := "tapir",
    testJVM := (Test / test).all(filterProject(p => !p.contains("JS"))).value,
    testJS := (Test / test).all(filterProject(_.contains("JS"))).value,
    testDocs := (Test / test).all(filterProject(p => p.contains("Docs") || p.contains("openapi") || p.contains("asyncapi"))).value,
    testServers := (Test / test).all(filterProject(p => p.contains("Server"))).value,
    testClients := (Test / test).all(filterProject(p => p.contains("Client"))).value,
    testOther := (Test / test)
      .all(
        filterProject(p =>
          !p.contains("Server") && !p.contains("Client") && !p.contains("Docs") && !p.contains("openapi") && !p.contains("asyncapi")
        )
      )
      .value,
    ideSkipProject := false,
    generateMimeByExtensionDB := GenerateMimeByExtensionDB()
  )
  .aggregate(allAggregates: _*)

// start a test server before running tests of a client interpreter; this is required both for JS tests run inside a
// nodejs/browser environment, as well as for JVM tests where akka-http isn't available (e.g. dotty).
val clientTestServerSettings = Seq(
  Test / test := (Test / test)
    .dependsOn(clientTestServer2_13 / startClientTestServer)
    .value,
  Test / testOnly := (Test / testOnly)
    .dependsOn(clientTestServer2_13 / startClientTestServer)
    .evaluated,
  Test / testOptions += Tests.Setup(() => {
    val port = (clientTestServer2_13 / clientTestServerPort).value
    PollingUtils.waitUntilServerAvailable(new URL(s"http://localhost:$port"))
  })
)

lazy val clientTestServer = (projectMatrix in file("client/testserver"))
  .settings(commonJvmSettings)
  .settings(
    name := "testing-server",
    publish / skip := true,
    libraryDependencies ++= loggerDependencies ++ Seq(
      "org.http4s" %% "http4s-dsl" % Versions.http4s,
      "org.http4s" %% "http4s-blaze-server" % Versions.http4s,
      "org.http4s" %% "http4s-circe" % Versions.http4s
    ),
    // the test server needs to be started before running any client tests
    reStart / mainClass := Some("sttp.tapir.client.tests.HttpServer"),
    reStart / reStartArgs := Seq(s"${(Test / clientTestServerPort).value}"),
    reStart / fullClasspath := (Test / fullClasspath).value,
    clientTestServerPort := 51823,
    startClientTestServer := reStart.toTask("").value
  )
  .jvmPlatform(scalaVersions = scala2And3Versions)

lazy val clientTestServer2_13 = clientTestServer.jvm(scala2_13)

// core

lazy val core: ProjectMatrix = (projectMatrix in file("core"))
  .settings(commonSettings)
  .settings(versioningSchemeSettings)
  .settings(
    name := "tapir-core",
    libraryDependencies ++= Seq(
      "com.softwaremill.sttp.model" %%% "core" % Versions.sttpModel,
      "com.softwaremill.sttp.shared" %%% "core" % Versions.sttpShared,
      "com.softwaremill.sttp.shared" %%% "ws" % Versions.sttpShared,
      scalaTest.value % Test,
      scalaCheck.value % Test,
      scalaTestPlusScalaCheck.value % Test
    ),
    libraryDependencies ++= {
      CrossVersion.partialVersion(scalaVersion.value) match {
        case Some((3, _)) =>
          Seq(
            "com.softwaremill.magnolia" %%% "magnolia-core" % "2.0.0-M9"
          )
        case _ =>
          Seq(
            "com.propensive" %%% "magnolia" % "0.17.0",
            "org.scala-lang" % "scala-reflect" % scalaVersion.value % Provided,
            "com.47deg" %%% "scalacheck-toolbox-datetime" % "0.6.0" % Test
          )
      }
    },
    // Until https://youtrack.jetbrains.com/issue/SCL-18636 is fixed and IntelliJ properly imports projects with
    // generated sources, they are explicitly added to git. See also below: commented out plugin.
    Compile / unmanagedSourceDirectories += {
      (Compile / sourceDirectory).value / "boilerplate-gen"
    }
  )
  .jvmPlatform(
    scalaVersions = scala2And3Versions
  )
  .jsPlatform(
    scalaVersions = scala2Versions,
    settings = commonJsSettings ++ Seq(
      libraryDependencies ++= Seq(
        "org.scala-js" %%% "scalajs-dom" % "1.2.0",
        "io.github.cquiroz" %%% "scala-java-time" % Versions.jsScalaJavaTime % Test,
        "io.github.cquiroz" %%% "scala-java-time-tzdb" % Versions.jsScalaJavaTime % Test
      )
    )
  )
//.enablePlugins(spray.boilerplate.BoilerplatePlugin)

lazy val tests: ProjectMatrix = (projectMatrix in file("tests"))
  .settings(commonSettings)
  .settings(
    name := "tapir-tests",
    libraryDependencies ++= Seq(
      "io.circe" %%% "circe-generic" % Versions.circe,
      "com.softwaremill.common" %%% "tagging" % "2.3.1",
      scalaTest.value,
      "org.typelevel" %%% "cats-effect" % Versions.catsEffect
    ) ++ loggerDependencies
  )
  .jvmPlatform(scalaVersions = scala2And3Versions)
  .jsPlatform(
    scalaVersions = scala2Versions,
    settings = commonJsSettings
  )
  .dependsOn(core, circeJson, cats)

// integrations

lazy val cats: ProjectMatrix = (projectMatrix in file("integrations/cats"))
  .settings(commonSettings)
  .settings(
    name := "tapir-cats",
    libraryDependencies ++= Seq(
      "org.typelevel" %%% "cats-core" % "2.6.1",
      "org.typelevel" %%% "cats-effect" % Versions.catsEffect,
      scalaTest.value % Test,
      scalaCheck.value % Test,
      scalaTestPlusScalaCheck.value % Test,
      "org.typelevel" %%% "discipline-scalatest" % "2.1.5" % Test,
      "org.typelevel" %%% "cats-laws" % "2.6.1" % Test
    )
  )
  .jvmPlatform(
    scalaVersions = scala2And3Versions,
    // tests for cats3 are disable until https://github.com/lampepfl/dotty/issues/12849 is fixed
    settings = Seq(
      Test / skip := scalaVersion.value == scala3,
      Test / test := {
        if (scalaVersion.value == scala3) () else (Test / test).value
      }
    )
  )
  .jsPlatform(
    scalaVersions = scala2Versions,
    settings = commonJsSettings ++ Seq(
      libraryDependencies ++= Seq(
        "io.github.cquiroz" %%% "scala-java-time" % Versions.jsScalaJavaTime % Test
      )
    )
  )
  .dependsOn(core)

lazy val enumeratum: ProjectMatrix = (projectMatrix in file("integrations/enumeratum"))
  .settings(commonSettings)
  .settings(
    name := "tapir-enumeratum",
    libraryDependencies ++= Seq(
      "com.beachape" %%% "enumeratum" % Versions.enumeratum,
      scalaTest.value % Test
    )
  )
  .jvmPlatform(scalaVersions = scala2Versions)
  .jsPlatform(
    scalaVersions = scala2Versions,
    settings = commonJsSettings ++ Seq(
      libraryDependencies ++= Seq(
        "io.github.cquiroz" %%% "scala-java-time" % Versions.jsScalaJavaTime % Test
      )
    )
  )
  .dependsOn(core)

lazy val refined: ProjectMatrix = (projectMatrix in file("integrations/refined"))
  .settings(commonSettings)
  .settings(
    name := "tapir-refined",
    libraryDependencies ++= Seq(
      "eu.timepit" %%% "refined" % Versions.refined,
      scalaTest.value % Test,
      "io.circe" %%% "circe-refined" % Versions.circe % Test
    )
  )
  .jvmPlatform(scalaVersions = scala2Versions)
  .jsPlatform(
    scalaVersions = scala2Versions,
    settings = commonJsSettings ++ Seq(
      libraryDependencies ++= Seq(
        "io.github.cquiroz" %%% "scala-java-time" % Versions.jsScalaJavaTime % Test
      )
    )
  )
  .dependsOn(core, circeJson % Test)

lazy val zio: ProjectMatrix = (projectMatrix in file("integrations/zio"))
  .settings(commonSettings)
  .settings(
    name := "tapir-zio",
    testFrameworks += new TestFramework("zio.test.sbt.ZTestFramework"),
    libraryDependencies ++= Seq(
      "dev.zio" %% "zio" % Versions.zio,
      "dev.zio" %% "zio-streams" % Versions.zio,
      "dev.zio" %% "zio-test" % Versions.zio % Test,
      "dev.zio" %% "zio-test-sbt" % Versions.zio % Test,
      "com.softwaremill.sttp.shared" %% "zio" % Versions.sttpShared
    )
  )
  .jvmPlatform(scalaVersions = scala2And3Versions)
  .dependsOn(core)

lazy val derevo: ProjectMatrix = (projectMatrix in file("integrations/derevo"))
  .settings(commonSettings)
  .settings(macros)
  .settings(
    name := "tapir-derevo",
    libraryDependencies ++= Seq(
      "tf.tofu" %% "derevo-core" % Versions.derevo,
      "org.scala-lang" % "scala-reflect" % scalaVersion.value % Provided,
      scalaTest.value % Test
    )
  )
  .jvmPlatform(scalaVersions = scala2Versions)
  .dependsOn(core, newtype)

lazy val newtype: ProjectMatrix = (projectMatrix in file("integrations/newtype"))
  .settings(commonSettings)
  .settings(macros)
  .settings(
    name := "tapir-newtype",
    libraryDependencies ++= Seq(
      "io.estatico" %%% "newtype" % Versions.newtype,
      scalaTest.value % Test
    )
  )
  .jvmPlatform(scalaVersions = scala2Versions)
  .jsPlatform(
    scalaVersions = scala2Versions,
    settings = commonJsSettings
  )
  .dependsOn(core)

// json

lazy val circeJson: ProjectMatrix = (projectMatrix in file("json/circe"))
  .settings(commonSettings)
  .settings(
    name := "tapir-json-circe",
    libraryDependencies ++= Seq(
      "io.circe" %%% "circe-core" % Versions.circe,
      "io.circe" %%% "circe-parser" % Versions.circe,
      "io.circe" %%% "circe-generic" % Versions.circe,
      scalaTest.value % Test
    )
  )
  .jvmPlatform(scalaVersions = scala2And3Versions)
  .jsPlatform(
    scalaVersions = scala2Versions,
    settings = commonJsSettings
  )
  .dependsOn(core)

lazy val json4s: ProjectMatrix = (projectMatrix in file("json/json4s"))
  .settings(commonSettings)
  .settings(
    name := "tapir-json-json4s",
    libraryDependencies ++= Seq(
      "org.json4s" %%% "json4s-core" % Versions.json4s,
      "org.json4s" %%% "json4s-jackson" % Versions.json4s % Test,
      scalaTest.value % Test
    )
  )
  .jvmPlatform(scalaVersions = scala2Versions)
  .dependsOn(core)

lazy val playJson: ProjectMatrix = (projectMatrix in file("json/playjson"))
  .settings(commonSettings: _*)
  .settings(
    name := "tapir-json-play",
    libraryDependencies ++= Seq(
      "com.typesafe.play" %%% "play-json" % Versions.playJson,
      scalaTest.value % Test
    )
  )
  .jvmPlatform(scalaVersions = scala2Versions)
  .jsPlatform(
    scalaVersions = scala2Versions,
    settings = commonJsSettings ++ Seq(
      libraryDependencies ++= Seq(
        "io.github.cquiroz" %%% "scala-java-time" % Versions.jsScalaJavaTime % Test
      )
    )
  )
  .dependsOn(core)

lazy val sprayJson: ProjectMatrix = (projectMatrix in file("json/sprayjson"))
  .settings(commonSettings: _*)
  .settings(
    name := "tapir-json-spray",
    libraryDependencies ++= Seq(
      "io.spray" %% "spray-json" % Versions.sprayJson,
      scalaTest.value % Test
    )
  )
  .jvmPlatform(scalaVersions = scala2Versions)
  .dependsOn(core)

lazy val uPickleJson: ProjectMatrix = (projectMatrix in file("json/upickle"))
  .settings(commonSettings)
  .settings(
    name := "tapir-json-upickle",
    libraryDependencies ++= Seq(
      "com.lihaoyi" %%% "upickle" % Versions.upickle,
      scalaTest.value % Test
    )
  )
  .jvmPlatform(scalaVersions = scala2Versions)
  .jsPlatform(
    scalaVersions = scala2Versions,
    settings = commonJsSettings ++ Seq(
      libraryDependencies ++= Seq(
        "io.github.cquiroz" %%% "scala-java-time" % Versions.jsScalaJavaTime % Test
      )
    )
  )
  .dependsOn(core)

lazy val tethysJson: ProjectMatrix = (projectMatrix in file("json/tethys"))
  .settings(commonSettings)
  .settings(
    name := "tapir-json-tethys",
    libraryDependencies ++= Seq(
      "com.tethys-json" %% "tethys-core" % Versions.tethys,
      "com.tethys-json" %% "tethys-jackson" % Versions.tethys,
      scalaTest.value % Test,
      "com.tethys-json" %% "tethys-derivation" % Versions.tethys % Test
    )
  )
  .jvmPlatform(scalaVersions = scala2Versions)
  .dependsOn(core)

lazy val jsoniterScala: ProjectMatrix = (projectMatrix in file("json/jsoniter"))
  .settings(commonSettings)
  .settings(
    name := "tapir-jsoniter-scala",
    libraryDependencies ++= Seq(
      "com.github.plokhotnyuk.jsoniter-scala" %%% "jsoniter-scala-core" % "2.10.2",
      "com.github.plokhotnyuk.jsoniter-scala" %%% "jsoniter-scala-macros" % "2.10.2" % Test,
      scalaTest.value % Test
    )
  )
  .jvmPlatform(scalaVersions = scala2Versions)
  .jsPlatform(
    scalaVersions = scala2Versions,
    settings = commonJsSettings
  )
  .dependsOn(core)

lazy val zioJson: ProjectMatrix = (projectMatrix in file("json/zio"))
  .settings(commonSettings)
  .settings(
    name := "tapir-json-zio",
    libraryDependencies ++= Seq(
      "dev.zio" %% "zio-json" % Versions.zioJson,
      scalaTest.value % Test
    )
  )
  .jvmPlatform(scalaVersions = scala2And3Versions)
  .jsPlatform(
    scalaVersions = scala2Versions,
    settings = commonJsSettings
  )
  .dependsOn(core)

// metrics

lazy val prometheusMetrics: ProjectMatrix = (projectMatrix in file("metrics/prometheus-metrics"))
  .settings(commonJvmSettings)
  .settings(
    name := "tapir-prometheus-metrics",
    libraryDependencies ++= Seq(
      "io.prometheus" % "simpleclient_common" % "0.12.0",
      scalaTest.value % Test
    )
  )
  .jvmPlatform(scalaVersions = scala2And3Versions)
  .dependsOn(core % "compile->compile;test->test")

lazy val opentelemetryMetrics: ProjectMatrix = (projectMatrix in file("metrics/opentelemetry-metrics"))
  .settings(commonJvmSettings)
  .settings(
    name := "tapir-opentelemetry-metrics",
    libraryDependencies ++= Seq(
      "io.opentelemetry" % "opentelemetry-api" % "1.6.0",
      "io.opentelemetry" % "opentelemetry-sdk" % "1.6.0",
      "io.opentelemetry" % "opentelemetry-sdk-metrics" % "1.5.0-alpha" % Test,
      scalaTest.value % Test
    )
  )
  .jvmPlatform(scalaVersions = scala2And3Versions)
  .dependsOn(core % "compile->compile;test->test")

// apispec

lazy val apispecModel: ProjectMatrix = (projectMatrix in file("apispec/apispec-model"))
  .settings(commonJvmSettings)
  .settings(
    name := "tapir-apispec-model"
  )
  .settings(libraryDependencies += scalaTest.value % Test)
  .jvmPlatform(scalaVersions = scala2And3Versions)

// openapi

lazy val openapiModel: ProjectMatrix = (projectMatrix in file("apispec/openapi-model"))
  .settings(commonJvmSettings)
  .settings(
    name := "tapir-openapi-model"
  )
  .settings(libraryDependencies += scalaTest.value % Test)
  .jvmPlatform(scalaVersions = scala2And3Versions)
  .dependsOn(apispecModel)

lazy val openapiCirce: ProjectMatrix = (projectMatrix in file("apispec/openapi-circe"))
  .settings(commonJvmSettings)
  .settings(
    libraryDependencies ++= Seq(
      "io.circe" %% "circe-core" % Versions.circe,
      "io.circe" %% "circe-parser" % Versions.circe,
      "io.circe" %% "circe-generic" % Versions.circe
    ),
    name := "tapir-openapi-circe"
  )
  .jvmPlatform(scalaVersions = scala2And3Versions)
  .dependsOn(openapiModel)

lazy val openapiCirceYaml: ProjectMatrix = (projectMatrix in file("apispec/openapi-circe-yaml"))
  .settings(commonJvmSettings)
  .settings(
    libraryDependencies += "io.circe" %% "circe-yaml" % Versions.circeYaml,
    name := "tapir-openapi-circe-yaml"
  )
  .jvmPlatform(scalaVersions = scala2And3Versions)
  .dependsOn(openapiCirce)

// asyncapi

lazy val asyncapiModel: ProjectMatrix = (projectMatrix in file("apispec/asyncapi-model"))
  .settings(commonJvmSettings)
  .settings(
    name := "tapir-asyncapi-model"
  )
  .settings(libraryDependencies += scalaTest.value % Test)
  .jvmPlatform(scalaVersions = scala2And3Versions)
  .dependsOn(apispecModel)

lazy val asyncapiCirce: ProjectMatrix = (projectMatrix in file("apispec/asyncapi-circe"))
  .settings(commonJvmSettings)
  .settings(
    libraryDependencies ++= Seq(
      "io.circe" %% "circe-core" % Versions.circe,
      "io.circe" %% "circe-parser" % Versions.circe,
      "io.circe" %% "circe-generic" % Versions.circe
    ),
    name := "tapir-asyncapi-circe"
  )
  .jvmPlatform(scalaVersions = scala2And3Versions)
  .dependsOn(asyncapiModel)

lazy val asyncapiCirceYaml: ProjectMatrix = (projectMatrix in file("apispec/asyncapi-circe-yaml"))
  .settings(commonJvmSettings)
  .settings(
    libraryDependencies += "io.circe" %% "circe-yaml" % Versions.circeYaml,
    name := "tapir-asyncapi-circe-yaml"
  )
  .jvmPlatform(scalaVersions = scala2And3Versions)
  .dependsOn(asyncapiCirce)

// docs

lazy val apispecDocs: ProjectMatrix = (projectMatrix in file("docs/apispec-docs"))
  .settings(commonJvmSettings)
  .settings(
    name := "tapir-apispec-docs"
  )
  .jvmPlatform(scalaVersions = scala2And3Versions)
  .dependsOn(core, tests % Test, apispecModel)

lazy val openapiDocs: ProjectMatrix = (projectMatrix in file("docs/openapi-docs"))
  .settings(commonJvmSettings)
  .settings(
    name := "tapir-openapi-docs"
  )
  .jvmPlatform(scalaVersions = scala2And3Versions)
  .dependsOn(openapiModel, core, apispecDocs, tests % Test, openapiCirceYaml % Test)

lazy val openapiDocs2_13 = openapiDocs.jvm(scala2_13).dependsOn(enumeratum.jvm(scala2_13))
lazy val openapiDocs2_12 = openapiDocs.jvm(scala2_12).dependsOn(enumeratum.jvm(scala2_12))

lazy val asyncapiDocs: ProjectMatrix = (projectMatrix in file("docs/asyncapi-docs"))
  .settings(commonJvmSettings)
  .settings(
    name := "tapir-asyncapi-docs",
    libraryDependencies ++= Seq(
      "com.typesafe.akka" %% "akka-stream" % Versions.akkaStreams % Test,
      "com.softwaremill.sttp.shared" %% "akka" % Versions.sttpShared % Test
    )
  )
  .jvmPlatform(scalaVersions = scala2Versions)
  .dependsOn(asyncapiModel, core, apispecDocs, tests % Test, asyncapiCirceYaml % Test)

lazy val swaggerUi: ProjectMatrix = (projectMatrix in file("docs/swagger-ui"))
  .settings(commonJvmSettings)
  .settings(
    name := "tapir-swagger-ui",
    libraryDependencies ++= Seq("org.webjars" % "swagger-ui" % Versions.swaggerUi)
  )
  .jvmPlatform(scalaVersions = scala2And3Versions)
  .dependsOn(core)

lazy val redoc: ProjectMatrix = (projectMatrix in file("docs/redoc"))
  .settings(commonJvmSettings)
  .settings(name := "tapir-redoc")
  .jvmPlatform(scalaVersions = scala2And3Versions)
  .dependsOn(core)

// server

lazy val serverTests: ProjectMatrix = (projectMatrix in file("server/tests"))
  .settings(commonJvmSettings)
  .settings(
    name := "tapir-server-tests",
    libraryDependencies ++= Seq(
      "com.softwaremill.sttp.client3" %% "httpclient-backend-fs2" % Versions.sttp
    )
  )
  .dependsOn(tests)
  .jvmPlatform(scalaVersions = scala2And3Versions)

lazy val akkaHttpServer: ProjectMatrix = (projectMatrix in file("server/akka-http-server"))
  .settings(commonJvmSettings)
  .settings(
    name := "tapir-akka-http-server",
    libraryDependencies ++= Seq(
      "com.typesafe.akka" %% "akka-http" % Versions.akkaHttp,
      "com.typesafe.akka" %% "akka-stream" % Versions.akkaStreams,
      "com.softwaremill.sttp.shared" %% "akka" % Versions.sttpShared,
      "com.softwaremill.sttp.client3" %% "akka-http-backend" % Versions.sttp % Test
    )
  )
  .jvmPlatform(scalaVersions = scala2Versions)
  .dependsOn(core, serverTests % Test)

lazy val http4sServer: ProjectMatrix = (projectMatrix in file("server/http4s-server"))
  .settings(commonJvmSettings)
  .settings(
    name := "tapir-http4s-server",
    libraryDependencies ++= Seq(
      "org.http4s" %% "http4s-blaze-server" % Versions.http4s,
      "com.softwaremill.sttp.shared" %% "fs2" % Versions.sttpShared
    )
  )
  .jvmPlatform(scalaVersions = scala2And3Versions)
  .dependsOn(core, cats, serverTests % Test)

lazy val sttpStubServer: ProjectMatrix = (projectMatrix in file("server/sttp-stub-server"))
  .settings(commonJvmSettings)
  .settings(
    name := "tapir-sttp-stub-server"
  )
  .jvmPlatform(scalaVersions = scala2And3Versions)
  .dependsOn(core, serverTests % "test", sttpClient)

lazy val sttpMockServer: ProjectMatrix = (projectMatrix in file("server/sttp-mock-server"))
  .settings(commonJvmSettings)
  .settings(
    name := "sttp-mock-server",
    libraryDependencies ++= Seq(
      "com.softwaremill.sttp.client3" %%% "core" % Versions.sttp,
      "io.circe" %% "circe-core" % Versions.circe,
      "io.circe" %% "circe-parser" % Versions.circe,
      "io.circe" %% "circe-generic" % Versions.circe,
      // test libs
      "io.circe" %% "circe-literal" % Versions.circe % Test
    )
  )
  .jvmPlatform(scalaVersions = scala2Versions)
  .dependsOn(core, serverTests % "test", sttpClient)

lazy val finatraServer: ProjectMatrix = (projectMatrix in file("server/finatra-server"))
  .settings(commonJvmSettings)
  .settings(
    name := "tapir-finatra-server",
    libraryDependencies ++= Seq(
      "com.twitter" %% "finatra-http" % Versions.finatra,
      "org.apache.httpcomponents" % "httpmime" % "4.5.13",
      // Testing
      "com.twitter" %% "finatra-http" % Versions.finatra % Test,
      "com.twitter" %% "inject-server" % Versions.finatra % Test,
      "com.twitter" %% "inject-app" % Versions.finatra % Test,
      "com.twitter" %% "inject-core" % Versions.finatra % Test,
      "com.twitter" %% "inject-modules" % Versions.finatra % Test,
      "com.twitter" %% "finatra-http" % Versions.finatra % Test classifier "tests",
      "com.twitter" %% "inject-server" % Versions.finatra % Test classifier "tests",
      "com.twitter" %% "inject-app" % Versions.finatra % Test classifier "tests",
      "com.twitter" %% "inject-core" % Versions.finatra % Test classifier "tests",
      "com.twitter" %% "inject-modules" % Versions.finatra % Test classifier "tests"
    )
  )
  .jvmPlatform(scalaVersions = scala2Versions)
  .dependsOn(core, serverTests % Test)

lazy val finatraServerCats: ProjectMatrix =
  (projectMatrix in file("server/finatra-server/finatra-server-cats"))
    .settings(commonJvmSettings)
    .settings(
      name := "tapir-finatra-server-cats",
      libraryDependencies ++= Seq("org.typelevel" %% "cats-effect" % Versions.catsEffect)
    )
    .jvmPlatform(scalaVersions = scala2Versions)
    .dependsOn(finatraServer % "compile->compile;test->test", serverTests % Test)

lazy val playServer: ProjectMatrix = (projectMatrix in file("server/play-server"))
  .settings(commonJvmSettings)
  .settings(
    name := "tapir-play-server",
    libraryDependencies ++= Seq(
      "com.typesafe.play" %% "play-server" % Versions.playServer,
      "com.typesafe.play" %% "play-akka-http-server" % Versions.playServer,
      "com.typesafe.play" %% "play" % Versions.playServer,
      "com.softwaremill.sttp.shared" %% "akka" % Versions.sttpShared
    )
  )
  .jvmPlatform(scalaVersions = scala2Versions)
  .dependsOn(core, serverTests % Test)

lazy val nettyServer: ProjectMatrix = (projectMatrix in file("server/netty-server"))
  .settings(commonJvmSettings)
  .settings(
    name := "tapir-netty-server",
    libraryDependencies ++= Seq("io.netty" % "netty-all" % "4.1.66.Final") ++ loggerDependencies
  )
  .jvmPlatform(scalaVersions = scala2And3Versions)
  .dependsOn(core, serverTests % Test)

lazy val vertxServer: ProjectMatrix = (projectMatrix in file("server/vertx"))
  .settings(commonJvmSettings)
  .settings(
    name := "tapir-vertx-server",
    libraryDependencies ++= Seq(
      "io.vertx" % "vertx-web" % Versions.vertx,
      "com.softwaremill.sttp.shared" %% "fs2" % Versions.sttpShared % Optional,
      "com.softwaremill.sttp.shared" %% "zio" % Versions.sttpShared % Optional,
      "dev.zio" %% "zio-interop-cats" % Versions.zioInteropCats % Test
    )
  )
  .jvmPlatform(scalaVersions = scala2And3Versions)
  .dependsOn(core, serverTests % Test)

lazy val zioHttp4sServer: ProjectMatrix = (projectMatrix in file("server/zio-http4s-server"))
  .settings(commonJvmSettings)
  .settings(
    name := "tapir-zio-http4s-server",
    libraryDependencies += "dev.zio" %% "zio-interop-cats" % Versions.zioInteropCats
  )
  .jvmPlatform(scalaVersions = scala2And3Versions)
  .dependsOn(zio, http4sServer, serverTests % Test)

lazy val zioHttp: ProjectMatrix = (projectMatrix in file("server/zio-http"))
  .settings(commonJvmSettings)
  .settings(
    name := "tapir-zio-http",
    libraryDependencies ++= Seq("dev.zio" %% "zio-interop-cats" % Versions.zioInteropCats, "io.d11" %% "zhttp" % "1.0.0.0-RC17")
  )
  .jvmPlatform(scalaVersions = scala2And3Versions)
  .dependsOn(zio, serverTests % Test)

// serverless

lazy val awsLambda: ProjectMatrix = (projectMatrix in file("serverless/aws/lambda"))
  .settings(commonJvmSettings)
  .settings(
    name := "tapir-aws-lambda",
    libraryDependencies ++= loggerDependencies,
    libraryDependencies ++= Seq(
      "com.softwaremill.sttp.client3" %% "httpclient-backend-fs2" % Versions.sttp
    )
  )
  .jvmPlatform(scalaVersions = scala2Versions)
  .dependsOn(core, cats, circeJson, awsSam, sttpStubServer % "test", tests % "test", serverTests)

// integration tests for lambda interpreter
// it's a separate project since it needs a fat jar with lambda code which cannot be build from tests sources
// runs sam local cmd line tool to start AWS Api Gateway with lambda proxy
lazy val awsLambdaTests: ProjectMatrix = (projectMatrix in file("serverless/aws/lambda-tests"))
  .settings(commonJvmSettings)
  .settings(
    name := "tapir-aws-lambda-tests",
    libraryDependencies += "com.amazonaws" % "aws-lambda-java-runtime-interface-client" % Versions.awsLambdaInterface,
    assembly / assemblyJarName := "tapir-aws-lambda-tests.jar",
    assembly / test := {}, // no tests before building jar
    assembly / assemblyMergeStrategy := {
      case PathList("META-INF", "io.netty.versions.properties")                    => MergeStrategy.first
      case PathList(ps @ _*) if ps.last contains "FlowAdapters"                    => MergeStrategy.first
      case _ @("scala/annotation/nowarn.class" | "scala/annotation/nowarn$.class") => MergeStrategy.first
      case x                                                                       => (assembly / assemblyMergeStrategy).value(x)
    },
    Test / test := {
      if (scalaVersion.value == scala2_13) { // only one test can run concurrently, as it starts a local sam instance
        (Test / test)
          .dependsOn(
            Def.sequential(
              (Compile / runMain).toTask(" sttp.tapir.serverless.aws.lambda.tests.LambdaSamTemplate"),
              assembly
            )
          )
          .value
      }
    },
    Test / testOptions ++= {
      val log = sLog.value
      // process uses template.yaml which is generated by `LambdaSamTemplate` called above
      lazy val sam = Process("sam local start-api --warm-containers EAGER").run()
      Seq(
        Tests.Setup(() => {
          val samReady = PollingUtils.poll(60.seconds, 1.second) {
            sam.isAlive() && PollingUtils.urlConnectionAvailable(new URL(s"http://127.0.0.1:3000/health"))
          }
          if (!samReady) {
            sam.destroy()
            val exit = sam.exitValue()
            log.error(s"failed to start sam local within 60 seconds (exit code: $exit")
          }
        }),
        Tests.Cleanup(() => {
          sam.destroy()
          val exit = sam.exitValue()
          log.info(s"stopped sam local (exit code: $exit")
        })
      )
    },
    Test / parallelExecution := false
  )
  .jvmPlatform(scalaVersions = scala2Versions)
  .dependsOn(core, cats, circeJson, awsLambda, awsSam, tests)

lazy val awsSam: ProjectMatrix = (projectMatrix in file("serverless/aws/sam"))
  .settings(commonJvmSettings)
  .settings(
    name := "tapir-aws-sam",
    libraryDependencies ++= Seq(
      "io.circe" %% "circe-yaml" % Versions.circeYaml,
      "io.circe" %% "circe-generic" % Versions.circe
    )
  )
  .jvmPlatform(scalaVersions = scala2Versions)
  .dependsOn(core, tests % Test)

lazy val awsTerraform: ProjectMatrix = (projectMatrix in file("serverless/aws/terraform"))
  .settings(commonJvmSettings)
  .settings(
    name := "tapir-aws-terraform",
    libraryDependencies ++= Seq(
      "io.circe" %% "circe-yaml" % Versions.circeYaml,
      "io.circe" %% "circe-generic" % Versions.circe,
      "io.circe" %% "circe-literal" % Versions.circe,
      "org.typelevel" %% "jawn-parser" % "1.2.0"
    )
  )
  .jvmPlatform(scalaVersions = scala2Versions)
  .dependsOn(core, tests % Test)

lazy val awsExamples: ProjectMatrix = (projectMatrix in file("serverless/aws/examples"))
  .settings(commonJvmSettings)
  .settings(
    libraryDependencies += "com.amazonaws" % "aws-lambda-java-runtime-interface-client" % Versions.awsLambdaInterface
  )
  .settings(
    name := "tapir-aws-examples",
    assembly / assemblyJarName := "tapir-aws-examples.jar",
    assembly / assemblyMergeStrategy := {
      case PathList("META-INF", "io.netty.versions.properties")                    => MergeStrategy.first
      case _ @("scala/annotation/nowarn.class" | "scala/annotation/nowarn$.class") => MergeStrategy.first
      case x                                                                       => (assembly / assemblyMergeStrategy).value(x)
    }
  )
  .jvmPlatform(scalaVersions = scala2Versions)
  .dependsOn(awsLambda, awsSam, awsTerraform)

// client

lazy val clientTests: ProjectMatrix = (projectMatrix in file("client/tests"))
  .settings(commonJvmSettings)
  .settings(
    name := "tapir-client-tests",
    libraryDependencies ++= Seq(
      "org.http4s" %% "http4s-dsl" % Versions.http4s,
      "org.http4s" %% "http4s-blaze-server" % Versions.http4s,
      "org.http4s" %% "http4s-circe" % Versions.http4s
    )
  )
  .jvmPlatform(scalaVersions = scala2And3Versions)
  .jsPlatform(
    scalaVersions = scala2Versions,
    settings = commonJsSettings
  )
  .dependsOn(tests)

lazy val http4sClient: ProjectMatrix = (projectMatrix in file("client/http4s-client"))
  .settings(clientTestServerSettings)
  .settings(commonSettings)
  .settings(
    name := "tapir-http4s-client",
    libraryDependencies ++= Seq(
      "org.http4s" %% "http4s-core" % Versions.http4s,
      "org.http4s" %% "http4s-blaze-client" % Versions.http4s % Test,
      "com.softwaremill.sttp.shared" %% "fs2" % Versions.sttpShared % Optional
    )
  )
  .jvmPlatform(scalaVersions = scala2And3Versions)
  .dependsOn(core, clientTests % Test)

lazy val sttpClient: ProjectMatrix = (projectMatrix in file("client/sttp-client"))
  .settings(clientTestServerSettings)
  .settings(
    name := "tapir-sttp-client",
    libraryDependencies ++= Seq(
      "com.softwaremill.sttp.client3" %%% "core" % Versions.sttp
    )
  )
  .jvmPlatform(
    scalaVersions = scala2And3Versions,
    settings = commonJvmSettings ++ Seq(
      libraryDependencies ++= Seq(
        "com.softwaremill.sttp.client3" %% "httpclient-backend-fs2" % Versions.sttp % Test,
        "com.softwaremill.sttp.shared" %% "fs2" % Versions.sttpShared % Optional
      ),
      libraryDependencies ++= {
        CrossVersion.partialVersion(scalaVersion.value) match {
          case Some((3, _)) => Nil
          case _ =>
            Seq(
              "com.softwaremill.sttp.shared" %% "akka" % Versions.sttpShared % Optional,
              "com.softwaremill.sttp.client3" %% "akka-http-backend" % Versions.sttp % Test,
              "com.typesafe.akka" %% "akka-stream" % Versions.akkaStreams % Optional
            )
        }
      }
    )
  )
  .jsPlatform(
    scalaVersions = scala2Versions,
    settings = commonJsSettings ++ Seq(
      libraryDependencies ++= Seq(
        "io.github.cquiroz" %%% "scala-java-time" % Versions.jsScalaJavaTime % Test
      )
    )
  )
  .dependsOn(core, clientTests % Test)

lazy val playClient: ProjectMatrix = (projectMatrix in file("client/play-client"))
  .settings(clientTestServerSettings)
  .settings(commonSettings)
  .settings(
    name := "tapir-play-client",
    libraryDependencies ++= Seq(
      "com.typesafe.play" %% "play-ahc-ws-standalone" % Versions.playClient,
      "com.softwaremill.sttp.shared" %% "akka" % Versions.sttpShared % Optional,
      "com.typesafe.akka" %% "akka-stream" % Versions.akkaStreams % Optional
    )
  )
  .jvmPlatform(scalaVersions = scala2Versions)
  .dependsOn(core, clientTests % Test)

import scala.collection.JavaConverters._

lazy val openapiCodegen = (projectMatrix in file("sbt/sbt-openapi-codegen"))
  .enablePlugins(SbtPlugin)
  .settings(commonSettings)
  .jvmPlatform(scalaVersions = codegenScalaVersions)
  .settings(
    name := "sbt-openapi-codegen",
    organization := "com.softwaremill.sttp.tapir",
    sbtPlugin := true,
    scriptedLaunchOpts += ("-Dplugin.version=" + version.value),
    scriptedLaunchOpts ++= java.lang.management.ManagementFactory.getRuntimeMXBean.getInputArguments.asScala
      .filter(a => Seq("-Xmx", "-Xms", "-XX", "-Dfile").exists(a.startsWith)),
    scriptedBufferLog := false,
    sbtTestDirectory := sourceDirectory.value / "sbt-test",
    libraryDependencies ++= Seq(
      "io.circe" %% "circe-core" % Versions.circe,
      "io.circe" %% "circe-generic" % Versions.circe,
      "io.circe" %% "circe-yaml" % Versions.circeYaml,
      scalaTest.value % Test,
      scalaCheck.value % Test,
      scalaTestPlusScalaCheck.value % Test,
      "com.47deg" %% "scalacheck-toolbox-datetime" % "0.6.0" % Test,
      "org.scala-lang" % "scala-compiler" % scalaVersion.value % Test
    )
  )
  .dependsOn(core % Test, circeJson % Test)

// other

lazy val examples: ProjectMatrix = (projectMatrix in file("examples"))
  .settings(commonJvmSettings)
  .settings(
    name := "tapir-examples",
    libraryDependencies ++= Seq(
      "dev.zio" %% "zio-interop-cats" % Versions.zioInteropCats,
      "org.typelevel" %% "cats-effect" % Versions.catsEffect,
      "org.http4s" %% "http4s-dsl" % Versions.http4s,
      "org.http4s" %% "http4s-circe" % Versions.http4s,
      "com.softwaremill.sttp.client3" %% "akka-http-backend" % Versions.sttp,
      "com.softwaremill.sttp.client3" %% "async-http-client-backend-fs2" % Versions.sttp,
      "com.softwaremill.sttp.client3" %% "async-http-client-backend-zio" % Versions.sttp,
      "com.softwaremill.sttp.client3" %% "async-http-client-backend-cats" % Versions.sttp,
      "com.pauldijou" %% "jwt-circe" % Versions.jwtScala
    ),
    libraryDependencies ++= loggerDependencies,
    publishArtifact := false
  )
  .jvmPlatform(scalaVersions = examplesScalaVersions)
  .dependsOn(
    akkaHttpServer,
    http4sServer,
    http4sClient,
    sttpClient,
    openapiCirceYaml,
    openapiDocs,
    asyncapiCirceYaml,
    asyncapiDocs,
    circeJson,
    swaggerUi,
    redoc,
    zioHttp4sServer,
    zioHttp,
    nettyServer,
    sttpStubServer,
    playJson,
    prometheusMetrics,
    sttpMockServer,
    zioJson
  )

lazy val playground: ProjectMatrix = (projectMatrix in file("playground"))
  .settings(commonJvmSettings)
  .settings(
    name := "tapir-playground",
    libraryDependencies ++= Seq(
      "com.softwaremill.sttp.client3" %% "akka-http-backend" % Versions.sttp,
      "dev.zio" %% "zio" % Versions.zio,
      "dev.zio" %% "zio-interop-cats" % Versions.zioInteropCats,
      "org.typelevel" %% "cats-effect" % Versions.catsEffect,
      "io.swagger" % "swagger-annotations" % "1.6.2",
      "io.circe" %% "circe-generic-extras" % "0.14.1",
      "com.softwaremill.sttp.client3" %% "akka-http-backend" % Versions.sttp
    ),
    libraryDependencies ++= loggerDependencies,
    publishArtifact := false
  )
  .jvmPlatform(scalaVersions = examplesScalaVersions)
  .dependsOn(
    akkaHttpServer,
    http4sServer,
    sttpClient,
    openapiCirceYaml,
    asyncapiCirceYaml,
    openapiDocs,
    circeJson,
    refined,
    cats,
    swaggerUi,
    zioHttp4sServer,
    zioHttp
  )

//TODO this should be invoked by compilation process, see #https://github.com/scalameta/mdoc/issues/355
val compileDocumentation: TaskKey[Unit] = taskKey[Unit]("Compiles documentation throwing away its output")
compileDocumentation := {
  (documentation.jvm(documentationScalaVersion) / mdoc).toTask(" --out target/tapir-doc").value
}

lazy val documentation: ProjectMatrix = (projectMatrix in file("generated-doc")) // important: it must not be doc/
  .enablePlugins(MdocPlugin)
  .settings(commonSettings)
  .settings(macros)
  .settings(
    mdocIn := file("doc"),
    moduleName := "tapir-doc",
    mdocVariables := Map(
      "VERSION" -> version.value,
      "PLAY_HTTP_SERVER_VERSION" -> Versions.playServer,
      "JSON4S_VERSION" -> Versions.json4s
    ),
    mdocOut := file("generated-doc/out"),
    publishArtifact := false,
    name := "doc",
    libraryDependencies ++= Seq(
      "com.typesafe.play" %% "play-netty-server" % Versions.playServer
    )
  )
  .jvmPlatform(scalaVersions = List(documentationScalaVersion))
  .dependsOn(
    core % "compile->test",
    akkaHttpServer,
    circeJson,
    enumeratum,
    finatraServer,
    finatraServerCats,
    jsoniterScala,
    asyncapiDocs,
    asyncapiCirceYaml,
    openapiDocs,
    openapiCirceYaml,
    json4s,
    playJson,
    playServer,
    sprayJson,
    http4sClient,
    sttpClient,
    playClient,
    sttpStubServer,
    tethysJson,
    uPickleJson,
    vertxServer,
    zio,
    zioHttp4sServer,
    zioHttp,
    derevo,
    zioJson,
    prometheusMetrics,
    opentelemetryMetrics,
    sttpMockServer,
<<<<<<< HEAD
    nettyServer
=======
    swaggerUi
>>>>>>> be2519e1
  )<|MERGE_RESOLUTION|>--- conflicted
+++ resolved
@@ -1226,9 +1226,6 @@
     prometheusMetrics,
     opentelemetryMetrics,
     sttpMockServer,
-<<<<<<< HEAD
     nettyServer
-=======
     swaggerUi
->>>>>>> be2519e1
   )