--- conflicted
+++ resolved
@@ -14,13 +14,8 @@
 import scala.concurrent.duration.DurationInt
 import scala.sys.process.Process
 
-<<<<<<< HEAD
-val scala2_12 = "2.12.20"
+val scala2_12 = "2.12.21"
 val scala2_13 = "2.13.18"
-=======
-val scala2_12 = "2.12.21"
-val scala2_13 = "2.13.16"
->>>>>>> 9d9f0f27
 val scala3 = "3.3.7"
 
 val scala2Versions = List(scala2_12, scala2_13)
