import com.softwaremill.Publish.{ossPublishSettings, updateDocs}
import com.softwaremill.SbtSoftwareMillBrowserTestJS._
import com.softwaremill.SbtSoftwareMillCommon.commonSmlBuildSettings
import com.softwaremill.UpdateVersionInDocs
import com.typesafe.tools.mima.core.{Problem, ProblemFilters}
import complete.DefaultParsers._
import sbt.Reference.display
import sbt.internal.ProjectMatrix

// explicit import to avoid clash with gatling plugin
import sbtassembly.AssemblyPlugin.autoImport.assembly

import java.net.URL
import scala.concurrent.duration.DurationInt
import scala.sys.process.Process

<<<<<<< HEAD
val scala2_12 = "2.12.17"
val scala2_13 = "2.13.11"
=======
val scala2_12 = "2.12.18"
val scala2_13 = "2.13.10"
>>>>>>> 14fda632
val scala3 = "3.3.0"

val scala2Versions = List(scala2_12, scala2_13)
val scala2And3Versions = scala2Versions ++ List(scala3)
val codegenScalaVersions = List(scala2_12)
val examplesScalaVersions = List(scala2_13)
val documentationScalaVersion = scala2_13

lazy val clientTestServerPort = settingKey[Int]("Port to run the client interpreter test server on")
lazy val startClientTestServer = taskKey[Unit]("Start a http server used by client interpreter tests")
lazy val generateMimeByExtensionDB = taskKey[Unit]("Generate the mime by extension DB")

concurrentRestrictions in Global ++= Seq(
  Tags.limit(Tags.Test, 1),
  // By default dependencies of test can be run in parallel, it includeds Scala Native/Scala.js linkers
  // Limit them to lower memory usage, especially when targetting LLVM
  Tags.limit(NativeTags.Link, 1),
  Tags.limit(ScalaJSTags.Link, 1)
)

excludeLintKeys in Global ++= Set(ideSkipProject, reStartArgs)

val CompileAndTest = "compile->compile;test->test"

def versionedScalaSourceDirectories(sourceDir: File, scalaVersion: String): List[File] =
  CrossVersion.partialVersion(scalaVersion) match {
    case Some((3, _))            => List(sourceDir / "scala-3", sourceDir / "scala-3-2.13+")
    case Some((2, n)) if n >= 13 => List(sourceDir / "scala-2", sourceDir / "scala-2.13+", sourceDir / "scala-3-2.13+")
    case _                       => List(sourceDir / "scala-2", sourceDir / "scala-2.13-")
  }

def versionedScalaJvmSourceDirectories(sourceDir: File, scalaVersion: String): List[File] =
  CrossVersion.partialVersion(scalaVersion) match {
    case Some((3, _))            => List(sourceDir / "scalajvm-3")
    case Some((2, n)) if n >= 13 => List(sourceDir / "scalajvm-2", sourceDir / "scalajvm-3-2.13+")
    case _                       => List(sourceDir / "scalajvm-2")
  }

val commonSettings = commonSmlBuildSettings ++ ossPublishSettings ++ Seq(
  organization := "com.softwaremill.sttp.tapir",
  Compile / unmanagedSourceDirectories ++= versionedScalaSourceDirectories((Compile / sourceDirectory).value, scalaVersion.value),
  Test / unmanagedSourceDirectories ++= versionedScalaSourceDirectories((Test / sourceDirectory).value, scalaVersion.value),
  updateDocs := Def.taskDyn {
    val files1 = UpdateVersionInDocs(sLog.value, organization.value, version.value)
    Def.task {
      (documentation.jvm(documentationScalaVersion) / mdoc).toTask("").value
      files1 ++ Seq(file("generated-doc/out"))
    }
  }.value,
  mimaPreviousArtifacts := Set.empty, // we only use MiMa for `core` for now, using enableMimaSettings
  ideSkipProject := (scalaVersion.value == scala2_12) ||
    (scalaVersion.value == scala3) ||
    thisProjectRef.value.project.contains("Native") ||
    thisProjectRef.value.project.contains("JS"),
  bspEnabled := !ideSkipProject.value,
  // slow down for CI
  Test / parallelExecution := false,
  // remove false alarms about unused implicit definitions in macros
  scalacOptions ++= Seq("-Ywarn-macros:after"),
  evictionErrorLevel := Level.Info
)

val versioningSchemeSettings = Seq(versionScheme := Some("early-semver"))

val enableMimaSettings = Seq(
  mimaPreviousArtifacts := {
    // currently only 2.* versions are stable; skipping mima for scala3
    if (scalaVersion.value == scala3) Set.empty
    else {
      val current = version.value
      val isRcOrMilestone = current.contains("M") || current.contains("RC")
      if (!isRcOrMilestone) {
        val previous = previousStableVersion.value
        println(s"[info] Not a M or RC version, using previous version for MiMa check: $previous")
        previousStableVersion.value.map(organization.value %% moduleName.value % _).toSet
      } else {
        println(s"[info] $current is an M or RC version, no previous version to check with MiMa")
        Set.empty
      }
    }
  },
  mimaBinaryIssueFilters ++= Seq(
    ProblemFilters.exclude[Problem]("sttp.tapir.internal.*"),
    ProblemFilters.exclude[Problem]("sttp.tapir.generic.internal.*"),
    ProblemFilters.exclude[Problem]("sttp.tapir.typelevel.internal.*")
  )
)

val commonJvmSettings: Seq[Def.Setting[_]] = commonSettings ++ Seq(
  Compile / unmanagedSourceDirectories ++= versionedScalaJvmSourceDirectories((Compile / sourceDirectory).value, scalaVersion.value),
  Test / unmanagedSourceDirectories ++= versionedScalaJvmSourceDirectories((Test / sourceDirectory).value, scalaVersion.value),
  Test / testOptions += Tests.Argument("-oD"), // js has other options which conflict with timings
  scalacOptions ++= {
    CrossVersion.partialVersion(scalaVersion.value) match {
      case Some((2, _)) => Seq("-target:jvm-1.8") // some users are on java 8
      case _            => Seq.empty[String]
    }
  }
)

// run JS tests inside Gecko, due to jsdom not supporting fetch and to avoid having to install node
val commonJsSettings = commonSettings ++ browserGeckoTestSettings ++ Seq(
  Compile / scalacOptions ++= {
    if (isSnapshot.value) Seq.empty
    else
      Seq {
        val mapSourcePrefix =
          if (ScalaArtifacts.isScala3(scalaVersion.value))
            "-scalajs-mapSourceURI"
          else
            "-P:scalajs:mapSourceURI"
        val dir = project.base.toURI.toString.replaceFirst("[^/]+/?$", "")
        val url = "https://raw.githubusercontent.com/softwaremill/tapir"
        s"$mapSourcePrefix:$dir->$url/v${version.value}/"
      }
  }
)

val commonNativeSettings = commonSettings

def dependenciesFor(version: String)(deps: (Option[(Long, Long)] => ModuleID)*): Seq[ModuleID] =
  deps.map(_.apply(CrossVersion.partialVersion(version)))

val scalaTest = Def.setting("org.scalatest" %%% "scalatest" % Versions.scalaTest)
val scalaCheck = Def.setting("org.scalacheck" %%% "scalacheck" % Versions.scalaCheck)
val scalaTestPlusScalaCheck = {
  val scalaCheckSuffix = Versions.scalaCheck.split('.').take(2).mkString("-")
  Def.setting("org.scalatestplus" %%% s"scalacheck-$scalaCheckSuffix" % Versions.scalaTestPlusScalaCheck)
}

lazy val loggerDependencies = Seq(
  "ch.qos.logback" % "logback-classic" % "1.4.7",
  "com.typesafe.scala-logging" %% "scala-logging" % "3.9.5"
)

lazy val rawAllAggregates = core.projectRefs ++
  testing.projectRefs ++
  cats.projectRefs ++
  catsEffect.projectRefs ++
  enumeratum.projectRefs ++
  refined.projectRefs ++
  zio1.projectRefs ++
  zio.projectRefs ++
  newtype.projectRefs ++
  monixNewtype.projectRefs ++
  zioPrelude.projectRefs ++
  circeJson.projectRefs ++
  files.projectRefs ++
  jsoniterScala.projectRefs ++
  prometheusMetrics.projectRefs ++
  opentelemetryMetrics.projectRefs ++
  datadogMetrics.projectRefs ++
  zioMetrics.projectRefs ++
  json4s.projectRefs ++
  playJson.projectRefs ++
  sprayJson.projectRefs ++
  uPickleJson.projectRefs ++
  tethysJson.projectRefs ++
  zio1Json.projectRefs ++
  zioJson.projectRefs ++
  protobuf.projectRefs ++
  pbDirectProtobuf.projectRefs ++
  grpcExamples.projectRefs ++
  apispecDocs.projectRefs ++
  openapiDocs.projectRefs ++
  asyncapiDocs.projectRefs ++
  swaggerUi.projectRefs ++
  swaggerUiBundle.projectRefs ++
  redoc.projectRefs ++
  redocBundle.projectRefs ++
  serverTests.projectRefs ++
  serverCore.projectRefs ++
  akkaHttpServer.projectRefs ++
  akkaGrpcServer.projectRefs ++
  armeriaServer.projectRefs ++
  armeriaServerCats.projectRefs ++
  armeriaServerZio.projectRefs ++
  armeriaServerZio1.projectRefs ++
  http4sServer.projectRefs ++
  http4sServerZio1.projectRefs ++
  http4sServerZio.projectRefs ++
  sttpStubServer.projectRefs ++
  sttpMockServer.projectRefs ++
  finatraServer.projectRefs ++
  finatraServerCats.projectRefs ++
  playServer.projectRefs ++
  vertxServer.projectRefs ++
  vertxServerCats.projectRefs ++
  vertxServerZio.projectRefs ++
  vertxServerZio1.projectRefs ++
  nettyServer.projectRefs ++
  nettyServerCats.projectRefs ++
  nettyServerZio.projectRefs ++
  nettyServerZio1.projectRefs ++
  zio1HttpServer.projectRefs ++
  zioHttpServer.projectRefs ++
  awsLambda.projectRefs ++
  awsLambdaTests.projectRefs ++
  awsSam.projectRefs ++
  awsTerraform.projectRefs ++
  awsExamples.projectRefs ++
  clientCore.projectRefs ++
  http4sClient.projectRefs ++
  sttpClient.projectRefs ++
  sttpClientWsZio1.projectRefs ++
  playClient.projectRefs ++
  tests.projectRefs ++
  perfTests.projectRefs ++
  examples.projectRefs ++
  examples3.projectRefs ++
  documentation.projectRefs ++
  openapiCodegenCore.projectRefs ++
  openapiCodegenSbt.projectRefs ++
  openapiCodegenCli.projectRefs ++
  clientTestServer.projectRefs ++
  derevo.projectRefs ++
  awsCdk.projectRefs

lazy val allAggregates: Seq[ProjectReference] = {
  if (sys.env.isDefinedAt("STTP_NATIVE")) {
    println("[info] STTP_NATIVE defined, including native in the aggregate projects")
    rawAllAggregates
  } else {
    println("[info] STTP_NATIVE *not* defined, *not* including native in the aggregate projects")
    rawAllAggregates.filterNot(_.toString.contains("Native"))
  }
}

// separating testing into different Scala versions so that it's not all done at once, as it causes memory problems on CI
val testJS = taskKey[Unit]("Test JS projects")
val testNative = taskKey[Unit]("Test native projects")
val testDocs = taskKey[Unit]("Test docs projects")
val testServers = taskKey[Unit]("Test server projects")
val testClients = taskKey[Unit]("Test client projects")
val testOther = taskKey[Unit]("Test other projects")
val testFinatra = taskKey[Unit]("Test Finatra projects")

val scopesDescription = "Scala version can be: 2.12, 2.13, 3; platform: JVM, JS, Native"
val compileScoped =
  inputKey[Unit](s"Compiles sources in the given scope. Usage: compileScoped [scala version] [platform]. $scopesDescription")
val testScoped = inputKey[Unit](s"Run tests in the given scope. Usage: testScoped [scala version] [platform]. $scopesDescription")

def filterProject(p: String => Boolean) = ScopeFilter(inProjects(allAggregates.filter(pr => p(display(pr.project))): _*))
def filterByVersionAndPlatform(scalaVersionFilter: String, platformFilter: String) = filterProject { projectName =>
  val byPlatform =
    if (platformFilter == "JVM") !projectName.contains("JS") && !projectName.contains("Native")
    else projectName.contains(platformFilter)
  val byVersion = scalaVersionFilter match {
    case "2.13" => !projectName.contains("2_12") && !projectName.contains("3")
    case "2.12" => projectName.contains("2_12")
    case "3"    => projectName.contains("3")
  }

  byPlatform && byVersion && !projectName.contains("finatra")
}

lazy val macros = Seq(
  libraryDependencies ++= {
    CrossVersion.partialVersion(scalaVersion.value) match {
      case Some((2, 11 | 12)) => List(compilerPlugin("org.scalamacros" % "paradise" % "2.1.1" cross CrossVersion.patch))
      case _                  => List()
    }
  },
  scalacOptions ++= {
    CrossVersion.partialVersion(scalaVersion.value) match {
      case Some((2, y)) if y == 11 => Seq("-Xexperimental")
      case Some((2, y)) if y == 13 => Seq("-Ymacro-annotations")
      case _                       => Seq.empty[String]
    }
  },
  // remove false alarms about unused implicit definitions in macros
  scalacOptions ++= {
    CrossVersion.partialVersion(scalaVersion.value) match {
      case Some((2, _)) => Seq("-Ywarn-macros:after")
      case _            => Seq.empty[String]
    }
  }
)

lazy val rootProject = (project in file("."))
  .settings(commonSettings)
  .settings(mimaPreviousArtifacts := Set.empty)
  .settings(
    publishArtifact := false,
    name := "tapir",
    testJS := (Test / test).all(filterProject(_.contains("JS"))).value,
    testNative := (Test / test).all(filterProject(_.contains("Native"))).value,
    testDocs := (Test / test).all(filterProject(p => p.contains("Docs") || p.contains("openapi") || p.contains("asyncapi"))).value,
    testServers := (Test / test).all(filterProject(p => p.contains("Server"))).value,
    testClients := (Test / test).all(filterProject(p => p.contains("Client"))).value,
    testOther := (Test / test)
      .all(
        filterProject(p =>
          !p.contains("Server") && !p.contains("Client") && !p.contains("Docs") && !p.contains("openapi") && !p.contains("asyncapi")
        )
      )
      .value,
    testFinatra := (Test / test).all(filterProject(p => p.contains("finatra"))).value,
    compileScoped := Def.inputTaskDyn {
      val args = spaceDelimited("<arg>").parsed
      Def.taskDyn((Compile / compile).all(filterByVersionAndPlatform(args.head, args(1))))
    }.evaluated,
    testScoped := Def.inputTaskDyn {
      val args = spaceDelimited("<arg>").parsed
      Def.taskDyn((Test / test).all(filterByVersionAndPlatform(args.head, args(1))))
    }.evaluated,
    ideSkipProject := false,
    generateMimeByExtensionDB := GenerateMimeByExtensionDB()
  )
  .aggregate(allAggregates: _*)

// start a test server before running tests of a client interpreter; this is required both for JS tests run inside a
// nodejs/browser environment, as well as for JVM tests where akka-http isn't available (e.g. dotty).
val clientTestServerSettings = Seq(
  Test / test := (Test / test)
    .dependsOn(clientTestServer2_13 / startClientTestServer)
    .value,
  Test / testOnly := (Test / testOnly)
    .dependsOn(clientTestServer2_13 / startClientTestServer)
    .evaluated,
  Test / testOptions += Tests.Setup(() => {
    val port = (clientTestServer2_13 / clientTestServerPort).value
    PollingUtils.waitUntilServerAvailable(new URL(s"http://localhost:$port"))
  })
)

lazy val clientTestServer = (projectMatrix in file("client/testserver"))
  .settings(commonJvmSettings)
  .settings(
    name := "testing-server",
    publish / skip := true,
    libraryDependencies ++= loggerDependencies ++ Seq(
      "org.http4s" %% "http4s-dsl" % Versions.http4s,
      "org.http4s" %% "http4s-blaze-server" % Versions.http4sBlazeServer,
      "org.http4s" %% "http4s-circe" % Versions.http4s
    ),
    // the test server needs to be started before running any client tests
    reStart / mainClass := Some("sttp.tapir.client.tests.HttpServer"),
    reStart / reStartArgs := Seq(s"${(Test / clientTestServerPort).value}"),
    reStart / fullClasspath := (Test / fullClasspath).value,
    clientTestServerPort := 51823,
    startClientTestServer := reStart.toTask("").value
  )
  .jvmPlatform(scalaVersions = scala2And3Versions)

lazy val clientTestServer2_13 = clientTestServer.jvm(scala2_13)

// core

lazy val core: ProjectMatrix = (projectMatrix in file("core"))
  .settings(commonSettings)
  .settings(versioningSchemeSettings)
  .settings(
    name := "tapir-core",
    libraryDependencies ++= Seq(
      "com.softwaremill.sttp.model" %%% "core" % Versions.sttpModel,
      "com.softwaremill.sttp.shared" %%% "core" % Versions.sttpShared,
      "com.softwaremill.sttp.shared" %%% "ws" % Versions.sttpShared,
      scalaTest.value % Test,
      scalaCheck.value % Test,
      scalaTestPlusScalaCheck.value % Test
    ),
    libraryDependencies ++= {
      CrossVersion.partialVersion(scalaVersion.value) match {
        case Some((3, _)) =>
          Seq("com.softwaremill.magnolia1_3" %%% "magnolia" % "1.3.1")
        case _ =>
          Seq(
            "com.softwaremill.magnolia1_2" %%% "magnolia" % "1.1.3",
            "org.scala-lang" % "scala-reflect" % scalaVersion.value % Provided
          )
      }
    },
    // Until https://youtrack.jetbrains.com/issue/SCL-18636 is fixed and IntelliJ properly imports projects with
    // generated sources, they are explicitly added to git. See also below: commented out plugin.
    Compile / unmanagedSourceDirectories += {
      (Compile / sourceDirectory).value / "boilerplate-gen"
    }
  )
  .jvmPlatform(
    scalaVersions = scala2And3Versions,
    settings = commonJvmSettings ++ enableMimaSettings
  )
  .jsPlatform(
    scalaVersions = scala2And3Versions,
    settings = commonJsSettings ++ Seq(
      libraryDependencies ++= Seq(
        "org.scala-js" %%% "scalajs-dom" % "2.6.0",
        // TODO: remove once https://github.com/scalatest/scalatest/issues/2116 is fixed
        ("org.scala-js" %%% "scalajs-java-securerandom" % "1.0.0").cross(CrossVersion.for3Use2_13) % Test,
        "io.github.cquiroz" %%% "scala-java-time" % Versions.jsScalaJavaTime % Test,
        "io.github.cquiroz" %%% "scala-java-time-tzdb" % Versions.jsScalaJavaTime % Test
      )
    )
  )
  .nativePlatform(
    scalaVersions = List(scala3),
    settings = {
      commonNativeSettings ++ Seq(
        libraryDependencies ++= Seq(
          "io.github.cquiroz" %%% "scala-java-time" % Versions.nativeScalaJavaTime,
          "io.github.cquiroz" %%% "scala-java-time-tzdb" % Versions.nativeScalaJavaTime % Test
        )
      )
    }
  )
//.enablePlugins(spray.boilerplate.BoilerplatePlugin)

lazy val files: ProjectMatrix = (projectMatrix in file("files"))
  .settings(commonJvmSettings)
  .settings(
    name := "tapir-files",
    libraryDependencies ++= Seq(
      scalaTest.value % Test
    )
  )
  .jvmPlatform(scalaVersions = scala2And3Versions)
  .jsPlatform(scalaVersions = scala2And3Versions)
  .nativePlatform(scalaVersions = List(scala3))
  .dependsOn(core)

lazy val testing: ProjectMatrix = (projectMatrix in file("testing"))
  .settings(commonSettings)
  .settings(
    name := "tapir-testing",
    libraryDependencies ++= Seq(scalaTest.value % Test) ++ loggerDependencies
  )
  .jvmPlatform(scalaVersions = scala2And3Versions)
  .jsPlatform(scalaVersions = scala2And3Versions, settings = commonJsSettings)
  .nativePlatform(scalaVersions = List(scala3), settings = commonNativeSettings)
  .dependsOn(core)

lazy val tests: ProjectMatrix = (projectMatrix in file("tests"))
  .settings(commonSettings)
  .settings(
    name := "tapir-tests",
    libraryDependencies ++= Seq(
      "io.circe" %%% "circe-generic" % Versions.circe,
      "com.softwaremill.common" %%% "tagging" % "2.3.4",
      scalaTest.value,
      "org.typelevel" %%% "cats-effect" % Versions.catsEffect
    ) ++ loggerDependencies
  )
  .jvmPlatform(scalaVersions = scala2And3Versions)
  .jsPlatform(
    scalaVersions = scala2And3Versions,
    settings = commonJsSettings
  )
  .nativePlatform(
    scalaVersions = List(scala3),
    settings = commonNativeSettings
  )
  .dependsOn(core, files, circeJson, cats)

val akkaHttpVanilla = taskKey[Unit]("akka-http-vanilla")
val akkaHttpTapir = taskKey[Unit]("akka-http-tapir")
val akkaHttpVanillaMulti = taskKey[Unit]("akka-http-vanilla-multi")
val akkaHttpTapirMulti = taskKey[Unit]("akka-http-tapir-multi")
val http4sVanilla = taskKey[Unit]("http4s-vanilla")
val http4sTapir = taskKey[Unit]("http4s-tapir")
val http4sVanillaMulti = taskKey[Unit]("http4s-vanilla-multi")
val http4sTapirMulti = taskKey[Unit]("http4s-tapir-multi")
def genPerfTestTask(servName: String, simName: String) = Def.taskDyn {
  Def.task {
    (Compile / runMain).toTask(s" sttp.tapir.perf.${servName}Server").value
    (Gatling / testOnly).toTask(s" sttp.tapir.perf.${simName}Simulation").value
  }
}

lazy val perfTests: ProjectMatrix = (projectMatrix in file("perf-tests"))
  .enablePlugins(GatlingPlugin)
  .settings(commonJvmSettings)
  .settings(
    name := "tapir-perf-tests",
    libraryDependencies ++= Seq(
      "io.gatling.highcharts" % "gatling-charts-highcharts" % "3.9.5" % "test",
      "io.gatling" % "gatling-test-framework" % "3.9.5" % "test",
      "com.typesafe.akka" %% "akka-http" % Versions.akkaHttp,
      "com.typesafe.akka" %% "akka-stream" % Versions.akkaStreams,
      "org.http4s" %% "http4s-blaze-server" % Versions.http4sBlazeServer,
      "org.http4s" %% "http4s-server" % Versions.http4s,
      "org.http4s" %% "http4s-core" % Versions.http4s,
      "org.http4s" %% "http4s-dsl" % Versions.http4s,
      "org.typelevel" %%% "cats-effect" % Versions.catsEffect
    ) ++ loggerDependencies,
    publishArtifact := false
  )
  .settings(Gatling / scalaSource := sourceDirectory.value / "test" / "scala")
  .settings(
    fork := true,
    connectInput := true
  )
  .settings(akkaHttpVanilla := { (genPerfTestTask("akka.Vanilla", "OneRoute")).value })
  .settings(akkaHttpTapir := { (genPerfTestTask("akka.Tapir", "OneRoute")).value })
  .settings(akkaHttpVanillaMulti := { (genPerfTestTask("akka.VanillaMulti", "MultiRoute")).value })
  .settings(akkaHttpTapirMulti := { (genPerfTestTask("akka.TapirMulti", "MultiRoute")).value })
  .settings(http4sVanilla := { (genPerfTestTask("http4s.Vanilla", "OneRoute")).value })
  .settings(http4sTapir := { (genPerfTestTask("http4s.Tapir", "OneRoute")).value })
  .settings(http4sVanillaMulti := { (genPerfTestTask("http4s.VanillaMulti", "MultiRoute")).value })
  .settings(http4sTapirMulti := { (genPerfTestTask("http4s.TapirMulti", "MultiRoute")).value })
  .jvmPlatform(scalaVersions = examplesScalaVersions)
  .dependsOn(core, akkaHttpServer, http4sServer)

// integrations

lazy val cats: ProjectMatrix = (projectMatrix in file("integrations/cats"))
  .settings(commonSettings)
  .settings(
    name := "tapir-cats",
    libraryDependencies ++= Seq(
      "org.typelevel" %%% "cats-core" % Versions.catsCore,
      scalaTest.value % Test,
      scalaCheck.value % Test,
      scalaTestPlusScalaCheck.value % Test,
      "org.typelevel" %%% "discipline-scalatest" % "2.2.0" % Test,
      "org.typelevel" %%% "cats-laws" % "2.9.0" % Test
    )
  )
  .jvmPlatform(
    scalaVersions = scala2And3Versions,
    // tests for cats3 are disable until https://github.com/lampepfl/dotty/issues/12849 is fixed
    settings = Seq(
      Test / skip := scalaVersion.value == scala3,
      Test / test := {
        if (scalaVersion.value == scala3) () else (Test / test).value
      }
    )
  )
  .jsPlatform(
    scalaVersions = scala2And3Versions,
    settings = commonJsSettings ++ Seq(
      libraryDependencies ++= Seq(
        "io.github.cquiroz" %%% "scala-java-time" % Versions.jsScalaJavaTime % Test
      )
    )
  )
  .nativePlatform(
    scalaVersions = List(scala3),
    settings = commonNativeSettings ++ Seq(
      libraryDependencies ++= Seq(
        "io.github.cquiroz" %%% "scala-java-time" % Versions.jsScalaJavaTime % Test
      )
    )
  )
  .dependsOn(core)

lazy val catsEffect: ProjectMatrix = (projectMatrix in file("integrations/cats-effect"))
  .settings(commonSettings)
  .settings(
    name := "tapir-cats-effect",
    libraryDependencies ++= Seq(
      "org.typelevel" %%% "cats-core" % Versions.catsCore,
      "org.typelevel" %%% "cats-effect" % Versions.catsEffect
    )
  )
  .jvmPlatform(
    scalaVersions = scala2And3Versions
  )
  .jsPlatform(
    scalaVersions = scala2And3Versions,
    settings = commonJsSettings
  )
  .nativePlatform(
    scalaVersions = List(scala3),
    settings = commonNativeSettings
  )
  .dependsOn(core)

lazy val enumeratum: ProjectMatrix = (projectMatrix in file("integrations/enumeratum"))
  .settings(commonSettings)
  .settings(
    name := "tapir-enumeratum",
    libraryDependencies ++= Seq(
      "com.beachape" %%% "enumeratum" % Versions.enumeratum,
      scalaTest.value % Test
    ),
    Test / scalacOptions ++= {
      CrossVersion.partialVersion(scalaVersion.value) match {
        case Some((3, _)) => Seq("-Yretain-trees")
        case _            => Seq()
      }
    }
  )
  .jvmPlatform(scalaVersions = scala2And3Versions)
  .jsPlatform(
    scalaVersions = scala2And3Versions,
    settings = commonJsSettings ++ Seq(
      libraryDependencies ++= Seq(
        "io.github.cquiroz" %%% "scala-java-time" % Versions.jsScalaJavaTime % Test
      )
    )
  )
  .dependsOn(core)

lazy val refined: ProjectMatrix = (projectMatrix in file("integrations/refined"))
  .settings(commonSettings)
  .settings(
    name := "tapir-refined",
    libraryDependencies ++= Seq(
      "eu.timepit" %%% "refined" % Versions.refined,
      scalaTest.value % Test,
      "io.circe" %%% "circe-refined" % Versions.circe % Test
    )
  )
  .jvmPlatform(scalaVersions = scala2And3Versions)
  .jsPlatform(
    scalaVersions = scala2And3Versions,
    settings = commonJsSettings ++ Seq(
      libraryDependencies ++= Seq(
        "io.github.cquiroz" %%% "scala-java-time" % Versions.jsScalaJavaTime % Test
      )
    )
  )
  .dependsOn(core, circeJson % Test)

lazy val zio1: ProjectMatrix = (projectMatrix in file("integrations/zio1"))
  .settings(commonSettings)
  .settings(
    name := "tapir-zio1",
    testFrameworks += new TestFramework("zio.test.sbt.ZTestFramework"),
    libraryDependencies ++= Seq(
      "dev.zio" %%% "zio" % Versions.zio1,
      "dev.zio" %%% "zio-streams" % Versions.zio1,
      "dev.zio" %%% "zio-test" % Versions.zio1 % Test,
      "dev.zio" %%% "zio-test-sbt" % Versions.zio1 % Test,
      "com.softwaremill.sttp.shared" %%% "zio1" % Versions.sttpShared
    )
  )
  .jvmPlatform(scalaVersions = scala2And3Versions)
  .jsPlatform(
    scalaVersions = scala2And3Versions,
    settings = commonJsSettings
  )
  .dependsOn(core, serverCore % Test)

lazy val zio: ProjectMatrix = (projectMatrix in file("integrations/zio"))
  .settings(commonSettings)
  .settings(
    name := "tapir-zio",
    testFrameworks += new TestFramework("zio.test.sbt.ZTestFramework"),
    libraryDependencies ++= Seq(
      "dev.zio" %%% "zio" % Versions.zio,
      "dev.zio" %%% "zio-streams" % Versions.zio,
      "dev.zio" %%% "zio-test" % Versions.zio % Test,
      "dev.zio" %%% "zio-test-sbt" % Versions.zio % Test,
      "com.softwaremill.sttp.shared" %%% "zio" % Versions.sttpShared
    )
  )
  .jvmPlatform(scalaVersions = scala2And3Versions)
  .jsPlatform(
    scalaVersions = scala2And3Versions,
    settings = commonJsSettings
  )
  .dependsOn(core, serverCore % Test)

lazy val derevo: ProjectMatrix = (projectMatrix in file("integrations/derevo"))
  .settings(commonSettings)
  .settings(macros)
  .settings(
    name := "tapir-derevo",
    libraryDependencies ++= Seq(
      "tf.tofu" %% "derevo-core" % Versions.derevo,
      "org.scala-lang" % "scala-reflect" % scalaVersion.value % Provided,
      scalaTest.value % Test
    )
  )
  .jvmPlatform(scalaVersions = scala2Versions)
  .dependsOn(core, newtype)

lazy val newtype: ProjectMatrix = (projectMatrix in file("integrations/newtype"))
  .settings(commonSettings)
  .settings(macros)
  .settings(
    name := "tapir-newtype",
    libraryDependencies ++= Seq(
      "io.estatico" %%% "newtype" % Versions.newtype,
      scalaTest.value % Test
    )
  )
  .jvmPlatform(scalaVersions = scala2Versions)
  .jsPlatform(
    scalaVersions = scala2Versions,
    settings = commonJsSettings
  )
  .dependsOn(core)

lazy val monixNewtype: ProjectMatrix = (projectMatrix in file("integrations/monix-newtype"))
  .settings(commonSettings)
  .settings(macros)
  .settings(
    name := "tapir-monix-newtype",
    libraryDependencies ++= Seq(
      "io.monix" %%% "newtypes-core" % Versions.monixNewtype,
      scalaTest.value % Test
    )
  )
  .jvmPlatform(scalaVersions = scala2And3Versions)
  .jsPlatform(
    scalaVersions = scala2And3Versions,
    settings = commonJsSettings
  )
  .dependsOn(core)

lazy val zioPrelude: ProjectMatrix = (projectMatrix in file("integrations/zio-prelude"))
  .settings(commonSettings)
  .settings(macros)
  .settings(
    name := "tapir-zio-prelude",
    libraryDependencies ++= Seq(
      "dev.zio" %%% "zio-prelude" % Versions.zioPrelude,
      scalaTest.value % Test
    )
  )
  .jvmPlatform(scalaVersions = scala2And3Versions)
  .jsPlatform(
    scalaVersions = scala2And3Versions,
    settings = commonJsSettings
  )
  .dependsOn(core)

// json

lazy val circeJson: ProjectMatrix = (projectMatrix in file("json/circe"))
  .settings(commonSettings)
  .settings(
    name := "tapir-json-circe",
    libraryDependencies ++= Seq(
      "io.circe" %%% "circe-core" % Versions.circe,
      "io.circe" %%% "circe-parser" % Versions.circe,
      "io.circe" %%% "circe-generic" % Versions.circe,
      scalaTest.value % Test
    )
  )
  .jvmPlatform(scalaVersions = scala2And3Versions)
  .jsPlatform(
    scalaVersions = scala2And3Versions,
    settings = commonJsSettings
  )
  .nativePlatform(
    scalaVersions = List(scala3),
    settings = commonNativeSettings
  )
  .dependsOn(core)

lazy val json4s: ProjectMatrix = (projectMatrix in file("json/json4s"))
  .settings(commonSettings)
  .settings(
    name := "tapir-json-json4s",
    libraryDependencies ++= Seq(
      "org.json4s" %%% "json4s-core" % Versions.json4s,
      "org.json4s" %%% "json4s-jackson" % Versions.json4s % Test,
      scalaTest.value % Test
    )
  )
  .jvmPlatform(scalaVersions = scala2Versions)
  .dependsOn(core)

lazy val playJson: ProjectMatrix = (projectMatrix in file("json/playjson"))
  .settings(commonSettings: _*)
  .settings(
    name := "tapir-json-play",
    libraryDependencies ++= Seq(
      "com.typesafe.play" %%% "play-json" % Versions.playJson,
      scalaTest.value % Test
    )
  )
  .jvmPlatform(scalaVersions = scala2Versions)
  .jsPlatform(
    scalaVersions = scala2Versions,
    settings = commonJsSettings ++ Seq(
      libraryDependencies ++= Seq(
        "io.github.cquiroz" %%% "scala-java-time" % Versions.jsScalaJavaTime % Test
      )
    )
  )
  .dependsOn(core)

lazy val sprayJson: ProjectMatrix = (projectMatrix in file("json/sprayjson"))
  .settings(commonSettings: _*)
  .settings(
    name := "tapir-json-spray",
    libraryDependencies ++= Seq(
      "io.spray" %% "spray-json" % Versions.sprayJson,
      scalaTest.value % Test
    )
  )
  .jvmPlatform(scalaVersions = scala2And3Versions)
  .dependsOn(core)

lazy val uPickleJson: ProjectMatrix = (projectMatrix in file("json/upickle"))
  .settings(commonSettings)
  .settings(
    name := "tapir-json-upickle",
    libraryDependencies ++= Seq(
      "com.lihaoyi" %%% "upickle" % Versions.upickle,
      scalaTest.value % Test
    )
  )
  .jvmPlatform(scalaVersions = scala2And3Versions)
  .jsPlatform(
    scalaVersions = scala2And3Versions,
    settings = commonJsSettings ++ Seq(
      libraryDependencies ++= Seq(
        "io.github.cquiroz" %%% "scala-java-time" % Versions.jsScalaJavaTime % Test
      )
    )
  )
  .nativePlatform(
    scalaVersions = List(scala3),
    settings = commonNativeSettings ++ Seq(
      libraryDependencies ++= Seq(
        "io.github.cquiroz" %%% "scala-java-time" % Versions.nativeScalaJavaTime % Test
      )
    )
  )
  .dependsOn(core)

lazy val tethysJson: ProjectMatrix = (projectMatrix in file("json/tethys"))
  .settings(commonSettings)
  .settings(
    name := "tapir-json-tethys",
    libraryDependencies ++= Seq(
      "com.tethys-json" %% "tethys-core" % Versions.tethys,
      "com.tethys-json" %% "tethys-jackson" % Versions.tethys,
      scalaTest.value % Test,
      "com.tethys-json" %% "tethys-derivation" % Versions.tethys % Test
    )
  )
  .jvmPlatform(scalaVersions = scala2Versions)
  .dependsOn(core)

lazy val jsoniterScala: ProjectMatrix = (projectMatrix in file("json/jsoniter"))
  .settings(commonSettings)
  .settings(
    name := "tapir-jsoniter-scala",
    libraryDependencies ++= Seq(
      "com.github.plokhotnyuk.jsoniter-scala" %%% "jsoniter-scala-core" % "2.23.1",
      "com.github.plokhotnyuk.jsoniter-scala" %%% "jsoniter-scala-macros" % "2.23.1" % Test,
      scalaTest.value % Test
    )
  )
  .jvmPlatform(scalaVersions = scala2And3Versions)
  .jsPlatform(
    scalaVersions = scala2And3Versions,
    settings = commonJsSettings
  )
  .nativePlatform(
    scalaVersions = List(scala3),
    settings = commonNativeSettings
  )
  .dependsOn(core)

lazy val zio1Json: ProjectMatrix = (projectMatrix in file("json/zio1"))
  .settings(commonSettings)
  .settings(
    name := "tapir-json-zio1",
    libraryDependencies ++= Seq(
      "dev.zio" %% "zio-json" % Versions.zio1Json,
      scalaTest.value % Test
    )
  )
  .jvmPlatform(scalaVersions = scala2And3Versions)
  .jsPlatform(
    scalaVersions = scala2Versions,
    settings = commonJsSettings
  )
  .dependsOn(core)

lazy val zioJson: ProjectMatrix = (projectMatrix in file("json/zio"))
  .settings(commonSettings)
  .settings(
    name := "tapir-json-zio",
    libraryDependencies ++= Seq(
      "dev.zio" %% "zio-json" % Versions.zioJson,
      scalaTest.value % Test
    )
  )
  .jvmPlatform(scalaVersions = scala2And3Versions)
  .jsPlatform(
    scalaVersions = scala2And3Versions,
    settings = commonJsSettings
  )
  .dependsOn(core)

//grpc
lazy val protobuf: ProjectMatrix = (projectMatrix in file("grpc/protobuf"))
  .settings(commonSettings)
  .settings(
    name := "tapir-grpc-protobuf",
    libraryDependencies ++= loggerDependencies ++ Seq(
      scalaTest.value % Test,
      scalaCheck.value % Test,
      scalaTestPlusScalaCheck.value % Test
    )
  )
  .jvmPlatform(scalaVersions = scala2Versions)
  .dependsOn(
    core,
    pbDirectProtobuf
  )

lazy val pbDirectProtobuf: ProjectMatrix = (projectMatrix in file("grpc/pbdirect"))
  .settings(commonSettings)
  .settings(
    name := "tapir-protobuf-pbdirect",
    libraryDependencies ++= Seq(
      "com.47deg" %% "pbdirect" % "0.7.0"
    )
  )
  .jvmPlatform(scalaVersions = scala2Versions)
  .dependsOn(core)

lazy val grpcExamples: ProjectMatrix = (projectMatrix in file("grpc/examples"))
  .settings(commonSettings)
  .settings(
    name := "tapir-grpc-examples",
    libraryDependencies ++= Seq(
      "com.typesafe.akka" %% "akka-discovery" % "2.6.20"
    ),
    fork := true
  )
  .enablePlugins(AkkaGrpcPlugin)
  .jvmPlatform(scalaVersions = scala2Versions)
  .dependsOn(
    protobuf,
    pbDirectProtobuf,
    akkaGrpcServer
  )

// metrics

lazy val prometheusMetrics: ProjectMatrix = (projectMatrix in file("metrics/prometheus-metrics"))
  .settings(commonJvmSettings)
  .settings(
    name := "tapir-prometheus-metrics",
    libraryDependencies ++= Seq(
      "io.prometheus" % "simpleclient_common" % "0.16.0",
      scalaTest.value % Test
    )
  )
  .jvmPlatform(scalaVersions = scala2And3Versions)
  .dependsOn(serverCore % CompileAndTest)

lazy val opentelemetryMetrics: ProjectMatrix = (projectMatrix in file("metrics/opentelemetry-metrics"))
  .settings(commonJvmSettings)
  .settings(
    name := "tapir-opentelemetry-metrics",
    libraryDependencies ++= Seq(
      "io.opentelemetry" % "opentelemetry-api" % Versions.openTelemetry,
      "io.opentelemetry" % "opentelemetry-sdk" % Versions.openTelemetry % Test,
      "io.opentelemetry" % "opentelemetry-sdk-testing" % Versions.openTelemetry % Test,
      "io.opentelemetry" % "opentelemetry-sdk-metrics" % Versions.openTelemetry % Test,
      scalaTest.value % Test
    )
  )
  .jvmPlatform(scalaVersions = scala2And3Versions)
  .dependsOn(serverCore % CompileAndTest)

lazy val datadogMetrics: ProjectMatrix = (projectMatrix in file("metrics/datadog-metrics"))
  .settings(commonJvmSettings)
  .settings(
    name := "tapir-datadog-metrics",
    libraryDependencies ++= Seq(
      "com.datadoghq" % "java-dogstatsd-client" % Versions.dogstatsdClient,
      scalaTest.value % Test
    )
  )
  .jvmPlatform(scalaVersions = scala2And3Versions)
  .dependsOn(serverCore % CompileAndTest)

lazy val zioMetrics: ProjectMatrix = (projectMatrix in file("metrics/zio-metrics"))
  .settings(commonJvmSettings)
  .settings(
    name := "tapir-zio-metrics",
    testFrameworks += new TestFramework("zio.test.sbt.ZTestFramework"),
    libraryDependencies ++= Seq(
      "dev.zio" %% "zio" % Versions.zio,
      "dev.zio" %% "zio-test" % Versions.zio % Test,
      "dev.zio" %% "zio-test-sbt" % Versions.zio % Test
    )
  )
  .jvmPlatform(scalaVersions = scala2And3Versions)
  .dependsOn(serverCore % CompileAndTest)

// docs

lazy val apispecDocs: ProjectMatrix = (projectMatrix in file("docs/apispec-docs"))
  .settings(commonJvmSettings)
  .settings(
    name := "tapir-apispec-docs",
    libraryDependencies ++= Seq(
      "com.softwaremill.sttp.apispec" %% "asyncapi-model" % Versions.sttpApispec,
      "com.softwaremill.sttp.apispec" %% "jsonschema-circe" % Versions.sttpApispec % Test,
      "io.circe" %% "circe-literal" % Versions.circe % Test
    )
  )
  .jvmPlatform(
    scalaVersions = scala2And3Versions,
    settings = commonJvmSettings
  )
  .jsPlatform(
    scalaVersions = scala2And3Versions,
    settings = commonJsSettings
  )
  .dependsOn(core, tests % Test)

lazy val openapiDocs: ProjectMatrix = (projectMatrix in file("docs/openapi-docs"))
  .settings(commonSettings)
  .settings(
    name := "tapir-openapi-docs",
    libraryDependencies ++= Seq(
      "com.softwaremill.quicklens" %%% "quicklens" % Versions.quicklens,
      "com.softwaremill.sttp.apispec" %% "openapi-model" % Versions.sttpApispec,
      "com.softwaremill.sttp.apispec" %% "openapi-circe-yaml" % Versions.sttpApispec % Test
    )
  )
  .jvmPlatform(
    scalaVersions = scala2And3Versions,
    settings = commonJvmSettings
  )
  .jsPlatform(
    scalaVersions = scala2And3Versions,
    settings = commonJsSettings
  )
  .dependsOn(core, apispecDocs, tests % Test)

lazy val openapiDocs3 = openapiDocs.jvm(scala3).dependsOn()
lazy val openapiDocs2_13 = openapiDocs.jvm(scala2_13).dependsOn(enumeratum.jvm(scala2_13))
lazy val openapiDocs2_12 = openapiDocs.jvm(scala2_12).dependsOn(enumeratum.jvm(scala2_12))

lazy val asyncapiDocs: ProjectMatrix = (projectMatrix in file("docs/asyncapi-docs"))
  .settings(commonJvmSettings)
  .settings(
    name := "tapir-asyncapi-docs",
    libraryDependencies ++= Seq(
      "com.softwaremill.sttp.apispec" %% "asyncapi-model" % Versions.sttpApispec,
      "com.softwaremill.sttp.apispec" %% "asyncapi-circe-yaml" % Versions.sttpApispec % Test,
      "com.typesafe.akka" %% "akka-stream" % Versions.akkaStreams % Test,
      "com.softwaremill.sttp.shared" %% "akka" % Versions.sttpShared % Test
    )
  )
  .jvmPlatform(scalaVersions = scala2And3Versions)
  .dependsOn(core, apispecDocs, tests % Test)

lazy val swaggerUi: ProjectMatrix = (projectMatrix in file("docs/swagger-ui"))
  .settings(commonJvmSettings)
  .settings(
    name := "tapir-swagger-ui",
    libraryDependencies ++= Seq("org.webjars" % "swagger-ui" % Versions.swaggerUi)
  )
  .jvmPlatform(scalaVersions = scala2And3Versions)
  .dependsOn(core, files)

lazy val swaggerUiBundle: ProjectMatrix = (projectMatrix in file("docs/swagger-ui-bundle"))
  .settings(commonJvmSettings)
  .settings(
    name := "tapir-swagger-ui-bundle",
    libraryDependencies ++= Seq(
      "com.softwaremill.sttp.apispec" %% "openapi-circe-yaml" % Versions.sttpApispec,
      "org.http4s" %% "http4s-blaze-server" % Versions.http4sBlazeServer % Test,
      scalaTest.value % Test
    )
  )
  .jvmPlatform(scalaVersions = scala2And3Versions)
  .dependsOn(swaggerUi, openapiDocs, sttpClient % Test, http4sServer % Test)

lazy val redoc: ProjectMatrix = (projectMatrix in file("docs/redoc"))
  .settings(commonSettings)
  .settings(name := "tapir-redoc")
  .jvmPlatform(
    scalaVersions = scala2And3Versions,
    settings = commonJvmSettings
  )
  .jsPlatform(
    scalaVersions = scala2And3Versions,
    settings = commonJsSettings
  )
  .dependsOn(core)

lazy val redocBundle: ProjectMatrix = (projectMatrix in file("docs/redoc-bundle"))
  .settings(commonJvmSettings)
  .settings(
    name := "tapir-redoc-bundle",
    libraryDependencies ++= Seq(
      "com.softwaremill.sttp.apispec" %% "openapi-circe-yaml" % Versions.sttpApispec,
      "org.http4s" %% "http4s-blaze-server" % Versions.http4sBlazeServer % Test,
      scalaTest.value % Test
    )
  )
  .jvmPlatform(scalaVersions = scala2And3Versions)
  .dependsOn(redoc, openapiDocs, sttpClient % Test, http4sServer % Test)

// server

lazy val serverCore: ProjectMatrix = (projectMatrix in file("server/core"))
  .settings(commonJvmSettings)
  .settings(
    name := "tapir-server",
    description := "Core classes for server interpreters & interceptors",
    libraryDependencies ++= Seq(scalaTest.value % Test)
  )
  .dependsOn(core % CompileAndTest)
  .jvmPlatform(scalaVersions = scala2And3Versions, settings = commonJvmSettings)
  .jsPlatform(scalaVersions = scala2And3Versions, settings = commonJsSettings)
  .nativePlatform(scalaVersions = List(scala3), settings = commonNativeSettings)

lazy val serverTests: ProjectMatrix = (projectMatrix in file("server/tests"))
  .settings(commonJvmSettings)
  .settings(
    name := "tapir-server-tests",
    libraryDependencies ++= Seq(
      "com.softwaremill.sttp.client3" %% "fs2" % Versions.sttp
    )
  )
  .dependsOn(tests, sttpStubServer, enumeratum)
  .jvmPlatform(scalaVersions = scala2And3Versions)

lazy val akkaHttpServer: ProjectMatrix = (projectMatrix in file("server/akka-http-server"))
  .settings(commonJvmSettings)
  .settings(
    name := "tapir-akka-http-server",
    libraryDependencies ++= Seq(
      "com.typesafe.akka" %% "akka-http" % Versions.akkaHttp,
      "com.typesafe.akka" %% "akka-stream" % Versions.akkaStreams,
      "com.typesafe.akka" %% "akka-slf4j" % Versions.akkaStreams,
      "com.softwaremill.sttp.shared" %% "akka" % Versions.sttpShared,
      "com.softwaremill.sttp.client3" %% "akka-http-backend" % Versions.sttp % Test
    )
  )
  .jvmPlatform(scalaVersions = scala2Versions)
  .dependsOn(serverCore, serverTests % Test)

lazy val akkaGrpcServer: ProjectMatrix = (projectMatrix in file("server/akka-grpc-server"))
  .settings(commonJvmSettings)
  .settings(
    name := "tapir-akka-grpc-server",
    libraryDependencies ++= Seq(
      "com.lightbend.akka.grpc" %% "akka-grpc-runtime" % "2.1.6"
    )
  )
  .jvmPlatform(scalaVersions = scala2Versions)
  .dependsOn(serverCore, akkaHttpServer)

lazy val armeriaServer: ProjectMatrix = (projectMatrix in file("server/armeria-server"))
  .settings(commonJvmSettings)
  .settings(
    name := "tapir-armeria-server",
    libraryDependencies ++= Seq(
      "com.linecorp.armeria" % "armeria" % Versions.armeria,
      "org.scala-lang.modules" %% "scala-java8-compat" % Versions.scalaJava8Compat,
      "com.softwaremill.sttp.shared" %% "armeria" % Versions.sttpShared
    )
  )
  .jvmPlatform(scalaVersions = scala2And3Versions)
  .dependsOn(serverCore, serverTests % Test)

lazy val armeriaServerCats: ProjectMatrix =
  (projectMatrix in file("server/armeria-server/cats"))
    .settings(commonJvmSettings)
    .settings(
      name := "tapir-armeria-server-cats",
      libraryDependencies ++= Seq(
        "com.softwaremill.sttp.shared" %% "fs2" % Versions.sttpShared,
        "co.fs2" %% "fs2-reactive-streams" % Versions.fs2
      )
    )
    .jvmPlatform(scalaVersions = scala2And3Versions)
    .dependsOn(armeriaServer % CompileAndTest, cats, catsEffect, serverTests % Test)

lazy val armeriaServerZio: ProjectMatrix =
  (projectMatrix in file("server/armeria-server/zio"))
    .settings(commonJvmSettings)
    .settings(
      name := "tapir-armeria-server-zio",
      libraryDependencies ++= Seq(
        "dev.zio" %% "zio-interop-reactivestreams" % Versions.zioInteropReactiveStreams
      )
    )
    .jvmPlatform(scalaVersions = scala2And3Versions)
    .dependsOn(armeriaServer % CompileAndTest, zio, serverTests % Test)

lazy val armeriaServerZio1: ProjectMatrix =
  (projectMatrix in file("server/armeria-server/zio1"))
    .settings(commonJvmSettings)
    .settings(
      name := "tapir-armeria-server-zio1",
      libraryDependencies ++= Seq(
        "dev.zio" %% "zio-interop-reactivestreams" % Versions.zio1InteropReactiveStreams
      )
    )
    .jvmPlatform(scalaVersions = scala2And3Versions)
    .dependsOn(armeriaServer % CompileAndTest, zio1, serverTests % Test)

lazy val http4sServer: ProjectMatrix = (projectMatrix in file("server/http4s-server"))
  .settings(commonJvmSettings)
  .settings(
    name := "tapir-http4s-server",
    libraryDependencies ++= Seq(
      "org.http4s" %%% "http4s-server" % Versions.http4s,
      "com.softwaremill.sttp.shared" %%% "fs2" % Versions.sttpShared
    )
  )
  .jvmPlatform(
    scalaVersions = scala2And3Versions,
    libraryDependencies ++= Seq(
      "org.http4s" %%% "http4s-blaze-server" % Versions.http4sBlazeServer % Test
    )
  )
  .nativePlatform(
    scalaVersions = List(scala3),
    settings = commonNativeSettings ++ Seq(
      Test / skip := true
    )
  )
  .dependsOn(serverCore, cats, catsEffect)

lazy val http4sServer2_12 = http4sServer.jvm(scala2_12).dependsOn(serverTests.jvm(scala2_12) % Test)
lazy val http4sServer2_13 = http4sServer.jvm(scala2_13).dependsOn(serverTests.jvm(scala2_13) % Test)
lazy val http4sServer3 = http4sServer.jvm(scala3).dependsOn(serverTests.jvm(scala3) % Test)

lazy val http4sServerZio1: ProjectMatrix = (projectMatrix in file("server/http4s-server/zio1"))
  .settings(commonJvmSettings)
  .settings(
    name := "tapir-http4s-server-zio1",
    libraryDependencies ++= Seq(
      "dev.zio" %% "zio-interop-cats" % Versions.zio1InteropCats,
      "org.http4s" %% "http4s-blaze-server" % Versions.http4sBlazeServer % Test
    )
  )
  .jvmPlatform(scalaVersions = scala2And3Versions)
  .dependsOn(zio1, http4sServer, serverTests % Test)

lazy val http4sServerZio: ProjectMatrix = (projectMatrix in file("server/http4s-server/zio"))
  .settings(commonJvmSettings)
  .settings(
    name := "tapir-http4s-server-zio",
    libraryDependencies ++= Seq(
      "dev.zio" %% "zio-interop-cats" % Versions.zioInteropCats,
      "org.http4s" %% "http4s-blaze-server" % Versions.http4sBlazeServer % Test
    )
  )
  .jvmPlatform(scalaVersions = scala2And3Versions)
  .dependsOn(zio, http4sServer, serverTests % Test)

lazy val sttpStubServer: ProjectMatrix = (projectMatrix in file("server/sttp-stub-server"))
  .settings(commonJvmSettings)
  .settings(
    name := "tapir-sttp-stub-server"
  )
  .jvmPlatform(scalaVersions = scala2And3Versions)
  .dependsOn(serverCore, sttpClient, tests % Test)

lazy val sttpMockServer: ProjectMatrix = (projectMatrix in file("server/sttp-mock-server"))
  .settings(commonJvmSettings)
  .settings(
    name := "sttp-mock-server",
    libraryDependencies ++= Seq(
      "com.softwaremill.sttp.client3" %%% "core" % Versions.sttp,
      "io.circe" %% "circe-core" % Versions.circe,
      "io.circe" %% "circe-parser" % Versions.circe,
      "io.circe" %% "circe-generic" % Versions.circe,
      // test libs
      "io.circe" %% "circe-literal" % Versions.circe % Test,
      "org.mock-server" % "mockserver-netty" % Versions.mockServer % Test
    )
  )
  .jvmPlatform(scalaVersions = scala2Versions)
  .dependsOn(serverCore, serverTests % "test", sttpClient)

lazy val finatraServer: ProjectMatrix = (projectMatrix in file("server/finatra-server"))
  .settings(commonJvmSettings)
  .settings(
    name := "tapir-finatra-server",
    libraryDependencies ++= Seq(
      "com.twitter" %% "finatra-http-server" % Versions.finatra,
      "org.apache.httpcomponents" % "httpmime" % "4.5.14",
      // Testing
      "com.twitter" %% "inject-server" % Versions.finatra % Test,
      "com.twitter" %% "inject-app" % Versions.finatra % Test,
      "com.twitter" %% "inject-core" % Versions.finatra % Test,
      "com.twitter" %% "inject-modules" % Versions.finatra % Test,
      "com.twitter" %% "finatra-http-server" % Versions.finatra % Test classifier "tests",
      "com.twitter" %% "inject-server" % Versions.finatra % Test classifier "tests",
      "com.twitter" %% "inject-app" % Versions.finatra % Test classifier "tests",
      "com.twitter" %% "inject-core" % Versions.finatra % Test classifier "tests",
      "com.twitter" %% "inject-modules" % Versions.finatra % Test classifier "tests"
    )
  )
  .jvmPlatform(scalaVersions = scala2Versions)
  .dependsOn(serverCore, serverTests % Test)

lazy val finatraServerCats: ProjectMatrix =
  (projectMatrix in file("server/finatra-server/cats"))
    .settings(commonJvmSettings)
    .settings(name := "tapir-finatra-server-cats")
    .jvmPlatform(scalaVersions = scala2Versions)
    .dependsOn(finatraServer % CompileAndTest, cats, catsEffect, serverTests % Test)

lazy val playServer: ProjectMatrix = (projectMatrix in file("server/play-server"))
  .settings(commonJvmSettings)
  .settings(
    name := "tapir-play-server",
    libraryDependencies ++= Seq(
      "com.typesafe.play" %% "play-server" % Versions.playServer,
      "com.typesafe.play" %% "play-akka-http-server" % Versions.playServer,
      "com.typesafe.play" %% "play" % Versions.playServer,
      "com.softwaremill.sttp.shared" %% "akka" % Versions.sttpShared,
      "org.scala-lang.modules" %% "scala-collection-compat" % Versions.scalaCollectionCompat
    )
  )
  .jvmPlatform(scalaVersions = scala2Versions)
  .dependsOn(serverCore, serverTests % Test)

lazy val nettyServer: ProjectMatrix = (projectMatrix in file("server/netty-server"))
  .settings(commonJvmSettings)
  .settings(
    name := "tapir-netty-server",
    libraryDependencies ++= Seq("io.netty" % "netty-all" % Versions.nettyAll)
      ++ loggerDependencies,
    // needed because of https://github.com/coursier/coursier/issues/2016
    useCoursier := false
  )
  .jvmPlatform(scalaVersions = scala2And3Versions)
  .dependsOn(serverCore, serverTests % Test)

lazy val nettyServerCats: ProjectMatrix = nettyServerProject("cats", catsEffect)
  .settings(libraryDependencies += "com.softwaremill.sttp.shared" %% "fs2" % Versions.sttpShared)

lazy val nettyServerZio: ProjectMatrix = nettyServerProject("zio", zio)
  .settings(libraryDependencies += "dev.zio" %% "zio-interop-cats" % Versions.zioInteropCats)

lazy val nettyServerZio1: ProjectMatrix = nettyServerProject("zio1", zio1)
  .settings(libraryDependencies += "dev.zio" %% "zio-interop-cats" % Versions.zio1InteropCats)

def nettyServerProject(proj: String, dependency: ProjectMatrix): ProjectMatrix =
  ProjectMatrix(s"nettyServer${proj.capitalize}", file(s"server/netty-server/$proj"))
    .settings(commonJvmSettings)
    .settings(
      name := s"tapir-netty-server-$proj",
      libraryDependencies ++= loggerDependencies,
      // needed because of https://github.com/coursier/coursier/issues/2016
      useCoursier := false
    )
    .jvmPlatform(scalaVersions = scala2And3Versions)
    .dependsOn(nettyServer, dependency, serverTests % Test)

lazy val vertxServer: ProjectMatrix = (projectMatrix in file("server/vertx-server"))
  .settings(commonJvmSettings)
  .settings(
    name := "tapir-vertx-server",
    libraryDependencies ++= Seq(
      "io.vertx" % "vertx-web" % Versions.vertx
    )
  )
  .jvmPlatform(scalaVersions = scala2And3Versions)
  .dependsOn(serverCore, serverTests % Test)

lazy val vertxServerCats: ProjectMatrix = (projectMatrix in file("server/vertx-server/cats"))
  .settings(commonJvmSettings)
  .settings(
    name := "tapir-vertx-server-cats",
    libraryDependencies ++= Seq(
      "co.fs2" %% "fs2-reactive-streams" % Versions.fs2,
      "com.softwaremill.sttp.shared" %% "fs2" % Versions.sttpShared
    )
  )
  .jvmPlatform(scalaVersions = scala2And3Versions)
  .dependsOn(serverCore, vertxServer % CompileAndTest, serverTests % Test, catsEffect % Test)

lazy val vertxServerZio: ProjectMatrix = (projectMatrix in file("server/vertx-server/zio"))
  .settings(commonJvmSettings)
  .settings(
    name := "tapir-vertx-server-zio",
    libraryDependencies ++= Seq(
      "dev.zio" %% "zio-interop-cats" % Versions.zioInteropCats % Test
    )
  )
  .jvmPlatform(scalaVersions = scala2And3Versions)
  .dependsOn(serverCore, vertxServer % CompileAndTest, zio, serverTests % Test)

lazy val vertxServerZio1: ProjectMatrix = (projectMatrix in file("server/vertx-server/zio1"))
  .settings(commonJvmSettings)
  .settings(
    name := "tapir-vertx-server-zio1",
    libraryDependencies ++= Seq(
      "dev.zio" %% "zio-interop-cats" % Versions.zio1InteropCats % Test
    )
  )
  .jvmPlatform(scalaVersions = scala2And3Versions)
  .dependsOn(serverCore, vertxServer % CompileAndTest, zio1, serverTests % Test)

lazy val zio1HttpServer: ProjectMatrix = (projectMatrix in file("server/zio1-http-server"))
  .settings(commonJvmSettings)
  .settings(
    name := "tapir-zio1-http-server",
    libraryDependencies ++= Seq("dev.zio" %% "zio-interop-cats" % Versions.zio1InteropCats % Test, "io.d11" %% "zhttp" % "1.0.0.0-RC29")
  )
  .jvmPlatform(scalaVersions = scala2And3Versions)
  .dependsOn(serverCore, zio1, serverTests % Test)

lazy val zioHttpServer: ProjectMatrix = (projectMatrix in file("server/zio-http-server"))
  .settings(commonJvmSettings)
  .settings(
    name := "tapir-zio-http-server",
    libraryDependencies ++= Seq("dev.zio" %% "zio-interop-cats" % Versions.zioInteropCats % Test, "dev.zio" %% "zio-http" % "3.0.0-RC2")
  )
  .jvmPlatform(scalaVersions = scala2And3Versions)
  .dependsOn(serverCore, zio, serverTests % Test)

// serverless

lazy val awsLambda: ProjectMatrix = (projectMatrix in file("serverless/aws/lambda"))
  .settings(commonJvmSettings)
  .settings(
    name := "tapir-aws-lambda",
    libraryDependencies ++= loggerDependencies,
    libraryDependencies ++= Seq(
      "com.softwaremill.sttp.client3" %% "fs2" % Versions.sttp,
      "com.amazonaws" % "aws-lambda-java-runtime-interface-client" % Versions.awsLambdaInterface
    )
  )
  .jvmPlatform(scalaVersions = scala2And3Versions)
  .jsPlatform(scalaVersions = scala2Versions)
  .dependsOn(serverCore, cats, catsEffect, circeJson, tests % "test")

// integration tests for lambda interpreter
// it's a separate project since it needs a fat jar with lambda code which cannot be build from tests sources
// runs sam local cmd line tool to start AWS Api Gateway with lambda proxy
lazy val awsLambdaTests: ProjectMatrix = (projectMatrix in file("serverless/aws/lambda-tests"))
  .settings(commonJvmSettings)
  .settings(
    name := "tapir-aws-lambda-tests",
    assembly / assemblyJarName := "tapir-aws-lambda-tests.jar",
    assembly / test := {}, // no tests before building jar
    assembly / assemblyMergeStrategy := {
      case PathList("META-INF", "io.netty.versions.properties")                    => MergeStrategy.first
      case PathList(ps @ _*) if ps.last contains "FlowAdapters"                    => MergeStrategy.first
      case PathList(ps @ _*) if ps.last == "module-info.class"                     => MergeStrategy.first
      case _ @("scala/annotation/nowarn.class" | "scala/annotation/nowarn$.class") => MergeStrategy.first
      case x                                                                       => (assembly / assemblyMergeStrategy).value(x)
    },
    Test / test := {
      if (scalaVersion.value == scala2_13) { // only one test can run concurrently, as it starts a local sam instance
        (Test / test)
          .dependsOn(
            Def.sequential(
              (Compile / runMain).toTask(" sttp.tapir.serverless.aws.lambda.tests.LambdaSamTemplate"),
              assembly
            )
          )
          .value
      }
    },
    Test / testOptions ++= {
      val log = sLog.value
      // process uses template.yaml which is generated by `LambdaSamTemplate` called above
      lazy val sam = Process("sam local start-api --warm-containers EAGER").run()
      Seq(
        Tests.Setup(() => {
          val samReady = PollingUtils.poll(60.seconds, 1.second) {
            sam.isAlive() && PollingUtils.urlConnectionAvailable(new URL(s"http://127.0.0.1:3000/health"))
          }
          if (!samReady) {
            sam.destroy()
            val exit = sam.exitValue()
            log.error(s"failed to start sam local within 60 seconds (exit code: $exit")
          }
        }),
        Tests.Cleanup(() => {
          sam.destroy()
          val exit = sam.exitValue()
          log.info(s"stopped sam local (exit code: $exit")
        })
      )
    },
    Test / parallelExecution := false
  )
  .jvmPlatform(scalaVersions = scala2Versions)
  .dependsOn(core, cats, circeJson, awsLambda, awsSam, sttpStubServer, serverTests)

// integration tests for aws cdk interpreter
// it's a separate project since it needs a fat jar with lambda code which cannot be build from tests sources
// runs sam local cmd line tool to start AWS Api Gateway with lambda proxy
lazy val awsCdkTests: ProjectMatrix = (projectMatrix in file("serverless/aws/cdk-tests"))
  .settings(commonJvmSettings)
  .settings(
    name := "tapir-aws-cdk-tests",
    assembly / assemblyJarName := "tapir-aws-cdk-tests.jar",
    assembly / test := {}, // no tests before building jar
    assembly / assemblyMergeStrategy := {
      case PathList("META-INF", "io.netty.versions.properties")                    => MergeStrategy.first
      case PathList(ps @ _*) if ps.last contains "FlowAdapters"                    => MergeStrategy.first
      case PathList(ps @ _*) if ps.last == "module-info.class"                     => MergeStrategy.first
      case _ @("scala/annotation/nowarn.class" | "scala/annotation/nowarn$.class") => MergeStrategy.first
      case x                                                                       => (assembly / assemblyMergeStrategy).value(x)
    },
    Test / test := {
      if (scalaVersion.value == scala2_13) { // only one test can run concurrently, as it starts a local sam instance
        (Test / test)
          .dependsOn(
            Def.sequential(
              (Compile / runMain).toTask(" sttp.tapir.serverless.aws.cdk.tests.AwsCdkAppTemplate"),
              assembly
            )
          )
          .value
      }
    },
    Test / testOptions ++= {
      val log = sLog.value
      val awsCdkTestAppDir = "aws-cdk-tests"
      // processes use files which are generated by `AwsCdkAppTemplate` called above
      lazy val nmpInstall = Process("npm i", new java.io.File(awsCdkTestAppDir)).run()
      lazy val cdkSynth = Process("cdk synth", new java.io.File(awsCdkTestAppDir)).run()
      lazy val sam =
        Process(s"sam local start-api -t $awsCdkTestAppDir/cdk.out/TapirCdkStack.template.json -p 3010 --warm-containers EAGER").run()
      Seq(
        Tests.Setup(() => {
          val npmExit = nmpInstall.exitValue()
          if (npmExit != 0) {
            log.error(s"Failed to run npm install for aws cdk tests (exit code: $npmExit)")
          } else {
            val cdkExit = cdkSynth.exitValue()
            if (cdkExit != 0) {
              log.error(s"Failed to run cdk synth for aws cdk tests (exit code: $cdkExit)")
            } else {
              val samReady = PollingUtils.poll(60.seconds, 1.second) {
                sam.isAlive() && PollingUtils.urlConnectionAvailable(new URL(s"http://127.0.0.1:3010/health"))
              }
              if (!samReady) {
                sam.destroy()
                val exit = sam.exitValue()
                log.error(s"failed to start sam local within 60 seconds (exit code: $exit)")
              }
            }
          }
        }),
        Tests.Cleanup(() => {
          sam.destroy()
          val exit = sam.exitValue()
          log.info(s"stopped sam local (exit code: $exit)")

          val deleted = new scala.reflect.io.Directory(new File(awsCdkTestAppDir).getAbsoluteFile).deleteRecursively()
          log.info(s"Removed tmp files: $deleted")
        })
      )
    },
    Test / parallelExecution := false
  )
  .jvmPlatform(scalaVersions = scala2Versions)
  .dependsOn(core, cats, circeJson, awsCdk, serverTests)

lazy val awsSam: ProjectMatrix = (projectMatrix in file("serverless/aws/sam"))
  .settings(commonJvmSettings)
  .settings(
    name := "tapir-aws-sam",
    libraryDependencies ++= Seq(
      "io.circe" %% "circe-yaml" % Versions.circeYaml,
      "io.circe" %% "circe-generic" % Versions.circe
    )
  )
  .jvmPlatform(scalaVersions = scala2And3Versions)
  .dependsOn(core, tests % Test)

lazy val awsCdk: ProjectMatrix = (projectMatrix in file("serverless/aws/cdk"))
  .settings(commonJvmSettings)
  .settings(
    name := "tapir-aws-cdk",
    assembly / assemblyJarName := "tapir-aws-cdk.jar",
    libraryDependencies ++= Seq(
      "io.circe" %% "circe-yaml" % Versions.circeYaml,
      "io.circe" %% "circe-generic" % Versions.circe,
      "io.circe" %%% "circe-parser" % Versions.circe,
      "org.typelevel" %%% "cats-effect" % Versions.catsEffect,
      "com.amazonaws" % "aws-lambda-java-runtime-interface-client" % Versions.awsLambdaInterface
    )
  )
  .jvmPlatform(scalaVersions = scala2And3Versions)
  .dependsOn(core, tests % Test, awsLambda)

lazy val awsTerraform: ProjectMatrix = (projectMatrix in file("serverless/aws/terraform"))
  .settings(commonJvmSettings)
  .settings(
    name := "tapir-aws-terraform",
    libraryDependencies ++= Seq(
      "io.circe" %% "circe-yaml" % Versions.circeYaml,
      "io.circe" %% "circe-generic" % Versions.circe,
      "io.circe" %% "circe-literal" % Versions.circe,
      "org.typelevel" %% "jawn-parser" % "1.5.0"
    )
  )
  .jvmPlatform(scalaVersions = scala2Versions)
  .dependsOn(core, tests % Test)

lazy val awsExamples: ProjectMatrix = (projectMatrix in file("serverless/aws/examples"))
  .settings(commonSettings)
  .settings(
    name := "tapir-aws-examples",
    libraryDependencies ++= Seq(
      "com.softwaremill.sttp.client3" %%% "cats" % Versions.sttp
    )
  )
  .jvmPlatform(
    scalaVersions = scala2Versions,
    settings = commonJvmSettings ++ Seq(
      assembly / assemblyJarName := "tapir-aws-examples.jar",
      assembly / assemblyMergeStrategy := {
        case PathList("META-INF", "io.netty.versions.properties")                    => MergeStrategy.first
        case PathList(ps @ _*) if ps.last contains "FlowAdapters"                    => MergeStrategy.first
        case _ @("scala/annotation/nowarn.class" | "scala/annotation/nowarn$.class") => MergeStrategy.first
        case PathList(ps @ _*) if ps.last == "module-info.class"                     => MergeStrategy.first
        case x                                                                       => (assembly / assemblyMergeStrategy).value(x)
      },
      libraryDependencies += "com.amazonaws" % "aws-lambda-java-runtime-interface-client" % Versions.awsLambdaInterface
    )
  )
  .jsPlatform(
    scalaVersions = scala2Versions,
    settings = commonJsSettings ++ Seq(
      scalaJSUseMainModuleInitializer := false,
      scalaJSLinkerConfig ~= { _.withModuleKind(ModuleKind.CommonJSModule) }
    )
  )
  .dependsOn(awsLambda)

lazy val awsExamples2_12 = awsExamples.jvm(scala2_12).dependsOn(awsSam.jvm(scala2_12), awsTerraform.jvm(scala2_12), awsCdk.jvm(scala2_12))
lazy val awsExamples2_13 = awsExamples.jvm(scala2_13).dependsOn(awsSam.jvm(scala2_13), awsTerraform.jvm(scala2_13), awsCdk.jvm(scala2_13))

// client

lazy val clientTests: ProjectMatrix = (projectMatrix in file("client/tests"))
  .settings(commonJvmSettings)
  .settings(name := "tapir-client-tests")
  .jvmPlatform(scalaVersions = scala2And3Versions)
  .jsPlatform(
    scalaVersions = scala2And3Versions,
    settings = commonJsSettings
  )
  .nativePlatform(
    scalaVersions = List(scala3),
    settings = commonNativeSettings
  )
  .dependsOn(tests)

lazy val clientCore: ProjectMatrix = (projectMatrix in file("client/core"))
  .settings(commonSettings)
  .settings(
    name := "tapir-client",
    description := "Core classes for client interpreters",
    libraryDependencies ++= Seq(scalaTest.value % Test)
  )
  .jvmPlatform(scalaVersions = scala2And3Versions)
  .jsPlatform(scalaVersions = scala2And3Versions)
  .nativePlatform(scalaVersions = List(scala3))
  .dependsOn(core)

lazy val http4sClient: ProjectMatrix = (projectMatrix in file("client/http4s-client"))
  .settings(clientTestServerSettings)
  .settings(commonSettings)
  .settings(
    name := "tapir-http4s-client",
    libraryDependencies ++= Seq(
      "org.http4s" %% "http4s-core" % Versions.http4s,
      "org.http4s" %% "http4s-blaze-client" % Versions.http4sBlazeClient % Test,
      "com.softwaremill.sttp.shared" %% "fs2" % Versions.sttpShared % Optional
    )
  )
  .jvmPlatform(scalaVersions = scala2And3Versions)
  .dependsOn(clientCore, clientTests % Test)

lazy val sttpClient: ProjectMatrix = (projectMatrix in file("client/sttp-client"))
  .settings(clientTestServerSettings)
  .settings(
    name := "tapir-sttp-client",
    libraryDependencies ++= Seq(
      "com.softwaremill.sttp.client3" %%% "core" % Versions.sttp
    )
  )
  .jvmPlatform(
    scalaVersions = scala2And3Versions,
    settings = commonJvmSettings ++ Seq(
      libraryDependencies ++= Seq(
        "com.softwaremill.sttp.client3" %% "fs2" % Versions.sttp % Test,
        "com.softwaremill.sttp.client3" %% "zio" % Versions.sttp % Test,
        "com.softwaremill.sttp.shared" %% "fs2" % Versions.sttpShared % Optional,
        "com.softwaremill.sttp.shared" %% "zio" % Versions.sttpShared % Optional
      ),
      libraryDependencies ++= {
        CrossVersion.partialVersion(scalaVersion.value) match {
          case Some((3, _)) => Nil
          case _ =>
            Seq(
              "com.softwaremill.sttp.shared" %% "akka" % Versions.sttpShared % Optional,
              "com.softwaremill.sttp.client3" %% "akka-http-backend" % Versions.sttp % Test,
              "com.typesafe.akka" %% "akka-stream" % Versions.akkaStreams % Optional
            )
        }
      }
    )
  )
  .jsPlatform(
    scalaVersions = scala2And3Versions,
    settings = commonJsSettings ++ Seq(
      libraryDependencies ++= Seq(
        "io.github.cquiroz" %%% "scala-java-time" % Versions.jsScalaJavaTime % Test,
        "com.softwaremill.sttp.client3" %%% "fs2" % Versions.sttp % Test,
        "com.softwaremill.sttp.client3" %%% "zio" % Versions.sttp % Test,
        "com.softwaremill.sttp.shared" %%% "fs2" % Versions.sttpShared % Optional,
        "com.softwaremill.sttp.shared" %%% "zio" % Versions.sttpShared % Optional
      )
    )
  )
  .nativePlatform(
    scalaVersions = List(scala3),
    settings = commonNativeSettings ++ Seq(
      libraryDependencies ++= Seq(
        "io.github.cquiroz" %%% "scala-java-time" % Versions.nativeScalaJavaTime % Test,
        "io.github.cquiroz" %%% "scala-java-time-tzdb" % Versions.nativeScalaJavaTime % Test
      )
    )
  )
  .dependsOn(clientCore, clientTests % Test)

lazy val sttpClientWsZio1: ProjectMatrix = (projectMatrix in file("client/sttp-client-ws-zio1"))
  .settings(clientTestServerSettings)
  .settings(
    name := "tapir-sttp-client-ws-zio1"
  )
  .jvmPlatform(
    scalaVersions = scala2And3Versions,
    settings = commonJvmSettings ++ Seq(
      libraryDependencies ++= Seq(
        "com.softwaremill.sttp.client3" %% "zio1" % Versions.sttp % Test,
        "com.softwaremill.sttp.shared" %% "zio1" % Versions.sttpShared
      )
    )
  )
  .dependsOn(sttpClient, clientTests % Test)

lazy val playClient: ProjectMatrix = (projectMatrix in file("client/play-client"))
  .settings(clientTestServerSettings)
  .settings(commonSettings)
  .settings(
    name := "tapir-play-client",
    libraryDependencies ++= Seq(
      "com.typesafe.play" %% "play-ahc-ws-standalone" % Versions.playClient,
      "com.softwaremill.sttp.shared" %% "akka" % Versions.sttpShared % Optional,
      "com.typesafe.akka" %% "akka-stream" % Versions.akkaStreams % Optional
    )
  )
  .jvmPlatform(scalaVersions = scala2Versions)
  .dependsOn(clientCore, clientTests % Test)

import scala.collection.JavaConverters._

lazy val openapiCodegenCore: ProjectMatrix = (projectMatrix in file("openapi-codegen/core"))
  .settings(commonSettings)
  .jvmPlatform(scalaVersions = codegenScalaVersions)
  .settings(
    name := "tapir-openapi-codegen-core",
    libraryDependencies ++= Seq(
      "io.circe" %% "circe-core" % Versions.circe,
      "io.circe" %% "circe-generic" % Versions.circe,
      "io.circe" %% "circe-yaml" % Versions.circeYaml,
      scalaTest.value % Test,
      scalaCheck.value % Test,
      scalaTestPlusScalaCheck.value % Test,
      "com.47deg" %% "scalacheck-toolbox-datetime" % "0.7.0" % Test,
      scalaOrganization.value % "scala-reflect" % scalaVersion.value,
      scalaOrganization.value % "scala-compiler" % scalaVersion.value % Test
    )
  )
  .dependsOn(core % Test, circeJson % Test)

lazy val openapiCodegenSbt: ProjectMatrix = (projectMatrix in file("openapi-codegen/sbt-plugin"))
  .enablePlugins(SbtPlugin)
  .settings(commonSettings)
  .jvmPlatform(scalaVersions = codegenScalaVersions)
  .settings(
    name := "sbt-openapi-codegen",
    sbtPlugin := true,
    scriptedLaunchOpts += ("-Dplugin.version=" + version.value),
    scriptedLaunchOpts ++= java.lang.management.ManagementFactory.getRuntimeMXBean.getInputArguments.asScala
      .filter(a => Seq("-Xmx", "-Xms", "-XX", "-Dfile").exists(a.startsWith)),
    scriptedBufferLog := false,
    sbtTestDirectory := sourceDirectory.value / "sbt-test",
    libraryDependencies ++= Seq(
      scalaTest.value % Test,
      scalaCheck.value % Test,
      scalaTestPlusScalaCheck.value % Test,
      "com.47deg" %% "scalacheck-toolbox-datetime" % "0.7.0" % Test,
      "org.scala-lang" % "scala-compiler" % scalaVersion.value % Test
    )
  )
  .dependsOn(openapiCodegenCore, core % Test, circeJson % Test)

lazy val openapiCodegenCli: ProjectMatrix = (projectMatrix in file("openapi-codegen/cli"))
  .enablePlugins(BuildInfoPlugin)
  .settings(commonSettings)
  .jvmPlatform(scalaVersions = codegenScalaVersions)
  .settings(
    name := "tapir-codegen",
    buildInfoPackage := "sttp.tapir.codegen",
    libraryDependencies ++= Seq(
      "com.monovore" %% "decline" % Versions.decline,
      "com.monovore" %% "decline-effect" % Versions.decline,
      "org.scala-lang.modules" %% "scala-collection-compat" % Versions.scalaCollectionCompat
    )
  )
  .dependsOn(openapiCodegenCore, core % Test, circeJson % Test)

// other

lazy val examples: ProjectMatrix = (projectMatrix in file("examples"))
  .settings(commonJvmSettings)
  .settings(
    name := "tapir-examples",
    libraryDependencies ++= Seq(
      "dev.zio" %% "zio-interop-cats" % Versions.zioInteropCats,
      "org.typelevel" %% "cats-effect" % Versions.catsEffect,
      "org.http4s" %% "http4s-dsl" % Versions.http4s,
      "org.http4s" %% "http4s-circe" % Versions.http4s,
      "org.http4s" %% "http4s-blaze-server" % Versions.http4sBlazeServer,
      "com.softwaremill.sttp.client3" %% "akka-http-backend" % Versions.sttp,
      "com.softwaremill.sttp.client3" %% "async-http-client-backend-fs2" % Versions.sttp,
      "com.softwaremill.sttp.client3" %% "async-http-client-backend-zio" % Versions.sttp,
      "com.softwaremill.sttp.client3" %% "async-http-client-backend-cats" % Versions.sttp,
      "com.softwaremill.sttp.apispec" %% "asyncapi-circe-yaml" % Versions.sttpApispec,
      "com.github.jwt-scala" %% "jwt-circe" % Versions.jwtScala,
      "org.mock-server" % "mockserver-netty" % Versions.mockServer,
      "io.circe" %% "circe-generic-extras" % Versions.circeGenericExtras,
      scalaTest.value
    ),
    libraryDependencies ++= loggerDependencies,
    publishArtifact := false
  )
  .jvmPlatform(scalaVersions = examplesScalaVersions)
  .dependsOn(
    akkaHttpServer,
    armeriaServer,
    http4sServer,
    http4sServerZio,
    http4sClient,
    sttpClient,
    openapiDocs,
    asyncapiDocs,
    circeJson,
    swaggerUiBundle,
    redocBundle,
    zioHttpServer,
    nettyServer,
    nettyServerCats,
    nettyServerZio,
    sttpStubServer,
    playJson,
    prometheusMetrics,
    opentelemetryMetrics,
    datadogMetrics,
    zioMetrics,
    sttpMockServer,
    zioJson,
    vertxServer,
    vertxServerCats,
    vertxServerZio,
    finatraServer,
    protobuf
  )

lazy val examples3: ProjectMatrix = (projectMatrix in file("examples3"))
  .settings(commonJvmSettings)
  .settings(
    name := "tapir-examples3",
    libraryDependencies ++= Seq(
      "org.http4s" %% "http4s-blaze-server" % Versions.http4sBlazeServer,
      "com.softwaremill.sttp.client3" %% "core" % Versions.sttp
    ),
    libraryDependencies ++= loggerDependencies,
    publishArtifact := false
  )
  .jvmPlatform(scalaVersions = List(scala3))
  .dependsOn(
    http4sServer,
    swaggerUiBundle,
    circeJson
  )

//TODO this should be invoked by compilation process, see #https://github.com/scalameta/mdoc/issues/355
val compileDocumentation: TaskKey[Unit] = taskKey[Unit]("Compiles documentation throwing away its output")
compileDocumentation := {
  (documentation.jvm(documentationScalaVersion) / mdoc).toTask(" --out target/tapir-doc").value
}

lazy val documentation: ProjectMatrix = (projectMatrix in file("generated-doc")) // important: it must not be doc/
  .enablePlugins(MdocPlugin)
  .settings(commonSettings)
  .settings(macros)
  .settings(
    mdocIn := file("doc"),
    moduleName := "tapir-doc",
    mdocVariables := Map(
      "VERSION" -> version.value,
      "PLAY_HTTP_SERVER_VERSION" -> Versions.playServer,
      "JSON4S_VERSION" -> Versions.json4s
    ),
    mdocOut := file("generated-doc/out"),
    mdocExtraArguments := Seq("--clean-target"),
    publishArtifact := false,
    name := "doc",
    libraryDependencies ++= Seq(
      "com.typesafe.play" %% "play-netty-server" % Versions.playServer,
      "org.http4s" %% "http4s-blaze-server" % Versions.http4sBlazeServer,
      "com.softwaremill.sttp.apispec" %% "openapi-circe-yaml" % Versions.sttpApispec,
      "com.softwaremill.sttp.apispec" %% "asyncapi-circe-yaml" % Versions.sttpApispec
    ),
    // needed because of https://github.com/coursier/coursier/issues/2016
    useCoursier := false
  )
  .jvmPlatform(scalaVersions = List(documentationScalaVersion))
  .dependsOn(
    core % "compile->test",
    testing,
    akkaHttpServer,
    armeriaServer,
    armeriaServerCats,
    armeriaServerZio,
    armeriaServerZio1,
    circeJson,
    enumeratum,
    finatraServer,
    finatraServerCats,
    jsoniterScala,
    asyncapiDocs,
    openapiDocs,
    json4s,
    playJson,
    playServer,
    sprayJson,
    http4sClient,
    http4sServerZio,
    sttpClient,
    playClient,
    sttpStubServer,
    tethysJson,
    uPickleJson,
    vertxServer,
    vertxServerCats,
    vertxServerZio,
    zio,
    zioHttpServer,
    derevo,
    zioJson,
    prometheusMetrics,
    opentelemetryMetrics,
    datadogMetrics,
    zioMetrics,
    sttpMockServer,
    nettyServer,
    swaggerUiBundle
  )<|MERGE_RESOLUTION|>--- conflicted
+++ resolved
@@ -14,13 +14,8 @@
 import scala.concurrent.duration.DurationInt
 import scala.sys.process.Process
 
-<<<<<<< HEAD
-val scala2_12 = "2.12.17"
+val scala2_12 = "2.12.18"
 val scala2_13 = "2.13.11"
-=======
-val scala2_12 = "2.12.18"
-val scala2_13 = "2.13.10"
->>>>>>> 14fda632
 val scala3 = "3.3.0"
 
 val scala2Versions = List(scala2_12, scala2_13)
