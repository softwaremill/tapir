--- conflicted
+++ resolved
@@ -161,13 +161,8 @@
           createServerTest,
           PekkoStreams,
           autoPing = false,
-<<<<<<< HEAD
-          failingPipe = true,
           handlePong = false,
           decodeCloseRequests = false
-=======
-          handlePong = false
->>>>>>> b743f992
         ) {
           override def functionToPipe[A, B](f: A => B): streams.Pipe[A, B] = Flow.fromFunction(f)
           override def emptyPipe[A, B]: Flow[A, B, Any] = Flow.fromSinkAndSource(Sink.ignore, Source.empty)
