--- conflicted
+++ resolved
@@ -30,7 +30,6 @@
             case Some(response) => response
             case None           => ServerResponse.notFound
           }
-<<<<<<< HEAD
           .map((serverResponse: ServerResponse[NettyResponse]) => {
             serverResponse.handle(
               ctx = ctx,
@@ -39,7 +38,7 @@
 
                 res.setHeadersFrom(serverResponse)
                 res.handleContentLengthHeader(byteBuf.readableBytes())
-                res.handleCloseAndKeepAliveHeaders(request)
+                res.handleCloseAndKeepAliveHeaders(req)
 
                 ctx.writeAndFlush(res).closeIfNeeded(req)
               },
@@ -49,7 +48,7 @@
 
                 resHeader.setHeadersFrom(serverResponse)
                 resHeader.setChunked()
-                resHeader.handleCloseAndKeepAliveHeaders(request)
+                resHeader.handleCloseAndKeepAliveHeaders(req)
 
                 ctx.write(resHeader)
                 ctx.writeAndFlush(new HttpChunkedInput(chunkedStream), channelPromise).closeIfNeeded(req)
@@ -60,7 +59,7 @@
 
                 resHeader.setHeadersFrom(serverResponse)
                 resHeader.handleContentLengthHeader(chunkedFile.length())
-                resHeader.handleCloseAndKeepAliveHeaders(request)
+                resHeader.handleCloseAndKeepAliveHeaders(req)
 
                 ctx.write(resHeader)
                 // HttpChunkedInput will write the end marker (LastHttpContent) for us.
@@ -80,22 +79,14 @@
                 ctx.writeAndFlush(res).closeIfNeeded(req)
               })
           })
-=======
-          .map(toHttpResponse(_, req))
-          .map(flushResponse(ctx, req, _))
->>>>>>> 7f00a0c7
           .handleError { case ex: Exception =>
             logger.error("Error while processing the request", ex)
             // send 500
             val res = new DefaultFullHttpResponse(HttpVersion.HTTP_1_1, HttpResponseStatus.INTERNAL_SERVER_ERROR)
             res.headers().set(HttpHeaderNames.CONTENT_LENGTH, 0)
-<<<<<<< HEAD
             res.handleCloseAndKeepAliveHeaders(req)
 
             ctx.writeAndFlush(res).closeIfNeeded(req)
-=======
-            flushResponse(ctx, req, res)
->>>>>>> 7f00a0c7
             me.unit(())
           }
           .ensure(me.eval(req.release()))
