package sttp.tapir.server.netty

import io.netty.channel.epoll.{Epoll, EpollEventLoopGroup, EpollServerSocketChannel}
import io.netty.channel.kqueue.{KQueue, KQueueEventLoopGroup, KQueueServerSocketChannel}
import io.netty.channel.nio.NioEventLoopGroup
import io.netty.channel.socket.nio.NioServerSocketChannel
import io.netty.channel.{ChannelHandler, ChannelPipeline, EventLoopGroup, ServerChannel}
import io.netty.handler.codec.http.HttpServerCodec
import io.netty.handler.logging.LoggingHandler
import io.netty.handler.ssl.SslContext
import org.playframework.netty.http.HttpStreamsServerHandler
import sttp.tapir.server.netty.NettyConfig.EventLoopConfig

import scala.concurrent.duration._

/** Netty configuration, used by [[NettyFutureServer]] and other server implementations to configure the networking layer, the Netty
  * processing pipeline, and start & stop the server.
  *
  * @param maxConnections
  *   The maximum number of concurrent connections allowed by the server. Any connections above this limit will be closed right after they
  *   are opened.
  *
  * @param addLoggingHandler
  *   Should a low-level logging handler, [[io.netty.handler.logging.LoggingHandler]], be added to the Netty pipeline. This is independent
  *   from the logging interceptor configured through the server options.
  *
  * @param initPipeline
  *   The function to create the Netty pipeline, using the configuration instance, the pipeline created so far, and the handler which
  *   contains tapir's server processing logic.
  *
  * @param requestTimeout
  *   The maximum duration, to wait for a response before considering the request timed out.
  * @throws ReadTimeoutException
  *   when no data is read from Netty within the specified period of time for a request.
  *
  * @param connectionTimeout
  *   Specifies the maximum duration within which a connection between a client and a server must be established.
  *
  * @param lingerTimeout
  *   Sets the delay for which the Netty waits, while data is being transmitted, before closing a socket after receiving a call to close the
  *   socket
  *
  * @param gracefulShutdownTimeout
  *   If set, attempts to wait for a given time for all in-flight requests to complete, before proceeding with shutting down the server. If
  *   `None`, closes the channels and terminates the server without waiting.
  */
case class NettyConfig(
    host: String,
    port: Int,
    shutdownEventLoopGroupOnClose: Boolean,
    maxConnections: Option[Int],
    socketBacklog: Int,
    requestTimeout: Option[FiniteDuration],
    connectionTimeout: Option[FiniteDuration],
    lingerTimeout: Option[FiniteDuration],
    socketKeepAlive: Boolean,
    addLoggingHandler: Boolean,
    sslContext: Option[SslContext],
    eventLoopConfig: EventLoopConfig,
    socketConfig: NettySocketConfig,
    initPipeline: NettyConfig => (ChannelPipeline, ChannelHandler) => Unit,
    gracefulShutdownTimeout: Option[FiniteDuration]
) {
  def host(h: String): NettyConfig = copy(host = h)

  def port(p: Int): NettyConfig = copy(port = p)
  def randomPort: NettyConfig = copy(port = 0)

  def withShutdownEventLoopGroupOnClose: NettyConfig = copy(shutdownEventLoopGroupOnClose = true)
  def withDontShutdownEventLoopGroupOnClose: NettyConfig = copy(shutdownEventLoopGroupOnClose = false)

  def maxConnections(m: Int): NettyConfig = copy(maxConnections = Some(m))

  def socketBacklog(s: Int): NettyConfig = copy(socketBacklog = s)

  def requestTimeout(r: FiniteDuration): NettyConfig = copy(requestTimeout = Some(r))
  def connectionTimeout(c: FiniteDuration): NettyConfig = copy(connectionTimeout = Some(c))
  def lingerTimeout(l: FiniteDuration): NettyConfig = copy(requestTimeout = Some(l))

  def withSocketKeepAlive: NettyConfig = copy(socketKeepAlive = true)
  def withNoSocketKeepAlive: NettyConfig = copy(socketKeepAlive = false)

  def withAddLoggingHandler: NettyConfig = copy(addLoggingHandler = true)

  def withNoLoggingHandler: NettyConfig = copy(addLoggingHandler = false)

  def sslContext(s: SslContext): NettyConfig = copy(sslContext = Some(s))
  def noSslContext: NettyConfig = copy(sslContext = None)

  def socketConfig(config: NettySocketConfig) = copy(socketConfig = config)

  def eventLoopConfig(elc: EventLoopConfig): NettyConfig = copy(eventLoopConfig = elc)
  def eventLoopGroup(elg: EventLoopGroup): NettyConfig = copy(eventLoopConfig = EventLoopConfig.useExisting(elg))

  def initPipeline(f: NettyConfig => (ChannelPipeline, ChannelHandler) => Unit): NettyConfig = copy(initPipeline = f)

  def withGracefulShutdownTimeout(t: FiniteDuration) = copy(gracefulShutdownTimeout = Some(t))
  def noGracefulShutdown = copy(gracefulShutdownTimeout = None)
}

object NettyConfig {
  def default: NettyConfig = NettyConfig(
    host = "localhost",
    port = 8080,
    shutdownEventLoopGroupOnClose = true,
    socketBacklog = 128,
    socketKeepAlive = true,
    requestTimeout = Some(20.seconds),
    connectionTimeout = Some(10.seconds),
<<<<<<< HEAD
    socketTimeout = Some(60.seconds),
    lingerTimeout = None,
=======
    lingerTimeout = Some(60.seconds),
>>>>>>> a967485e
    gracefulShutdownTimeout = Some(10.seconds),
    maxConnections = None,
    addLoggingHandler = false,
    sslContext = None,
    eventLoopConfig = EventLoopConfig.auto,
    socketConfig = NettySocketConfig.default,
    initPipeline = cfg => defaultInitPipeline(cfg)(_, _)
  )

  def defaultInitPipeline(cfg: NettyConfig)(pipeline: ChannelPipeline, handler: ChannelHandler): Unit = {
    cfg.sslContext.foreach(s => pipeline.addLast(s.newHandler(pipeline.channel().alloc())))
    pipeline.addLast(new HttpServerCodec())
    pipeline.addLast(new HttpStreamsServerHandler())
    pipeline.addLast(handler)
    if (cfg.addLoggingHandler) pipeline.addLast(new LoggingHandler())
    ()
  }

  case class EventLoopConfig(initEventLoopGroup: () => EventLoopGroup, serverChannel: Class[_ <: ServerChannel])

  object EventLoopConfig {
    val nio: EventLoopConfig = EventLoopConfig(() => new NioEventLoopGroup(), classOf[NioServerSocketChannel])
    val epoll: EventLoopConfig = EventLoopConfig(() => new EpollEventLoopGroup(), classOf[EpollServerSocketChannel])
    val kqueue: EventLoopConfig = EventLoopConfig(() => new KQueueEventLoopGroup(), classOf[KQueueServerSocketChannel])

    def auto: EventLoopConfig = if (Epoll.isAvailable) {
      epoll
    } else if (KQueue.isAvailable) {
      kqueue
    } else {
      nio
    }

    def useExisting(g: EventLoopGroup): EventLoopConfig = g match {
      case _: NioEventLoopGroup    => EventLoopConfig(() => g, classOf[NioServerSocketChannel])
      case _: EpollEventLoopGroup  => EventLoopConfig(() => g, classOf[EpollServerSocketChannel])
      case _: KQueueEventLoopGroup => EventLoopConfig(() => g, classOf[KQueueServerSocketChannel])
      case other                   => throw new Exception(s"Unexpected EventLoopGroup of class ${other.getClass} provided")
    }
  }
}<|MERGE_RESOLUTION|>--- conflicted
+++ resolved
@@ -107,12 +107,7 @@
     socketKeepAlive = true,
     requestTimeout = Some(20.seconds),
     connectionTimeout = Some(10.seconds),
-<<<<<<< HEAD
-    socketTimeout = Some(60.seconds),
     lingerTimeout = None,
-=======
-    lingerTimeout = Some(60.seconds),
->>>>>>> a967485e
     gracefulShutdownTimeout = Some(10.seconds),
     maxConnections = None,
     addLoggingHandler = false,
