package sttp.tapir.server.http4s.ztapir

import cats.data.NonEmptyList
import cats.effect.{IO, Resource}
import cats.syntax.all._
import org.http4s.blaze.server.BlazeServerBuilder
import org.http4s.{HttpApp, HttpRoutes}
import sttp.capabilities.WebSockets
import sttp.capabilities.zio.ZioStreams
import sttp.tapir.server.http4s.Http4sServerOptions
import sttp.tapir.server.interceptor.decodefailure.{DecodeFailureHandler, DefaultDecodeFailureHandler}
import sttp.tapir.server.interceptor.metrics.MetricsRequestInterceptor
import sttp.tapir.server.tests.TestServerInterpreter
import sttp.tapir.tests.Port
import sttp.tapir.ztapir.ZServerEndpoint
import zio.RIO
import zio.blocking.Blocking
import zio.clock.Clock
import zio.interop.catz._
import zio.interop.catz.implicits._
import ZHttp4sTestServerInterpreter._
import org.http4s.server.websocket.WebSocketBuilder2

import scala.concurrent.ExecutionContext

object ZHttp4sTestServerInterpreter {
  type Routes = WebSocketBuilder2[RIO[Clock with Blocking, *]] => HttpRoutes[RIO[Clock with Blocking, *]]
}

class ZHttp4sTestServerInterpreter
    extends TestServerInterpreter[RIO[Clock with Blocking, *], ZioStreams with WebSockets, Routes] {
  implicit val ec: ExecutionContext = scala.concurrent.ExecutionContext.Implicits.global

  override def route(
      e: ZServerEndpoint[Clock with Blocking, ZioStreams with WebSockets],
      decodeFailureHandler: Option[DecodeFailureHandler] = None,
      metricsInterceptor: Option[MetricsRequestInterceptor[RIO[Clock with Blocking, *]]] = None
  ): Routes = {
    val serverOptions: Http4sServerOptions[RIO[Clock with Blocking, *], RIO[Clock with Blocking, *]] = Http4sServerOptions
      .customInterceptors[RIO[Clock with Blocking, *], RIO[Clock with Blocking, *]]
      .metricsInterceptor(metricsInterceptor)
      .decodeFailureHandler(decodeFailureHandler.getOrElse(DefaultDecodeFailureHandler.handler))
      .options

    ZHttp4sServerInterpreter(serverOptions).from(e).toRoutesWithWebSockets
  }

<<<<<<< HEAD
  override def route[I, E, O](
      es: List[ZServerEndpoint[Clock with Blocking, I, E, O, ZioStreams with WebSockets]]
  ): Routes = {
    ZHttp4sServerInterpreter().from(es).toRoutesWithWebSockets
  }

  override def routeRecoverErrors[I, E <: Throwable, O](
      e: Endpoint[I, E, O, ZioStreams with WebSockets],
      fn: I => RIO[Clock with Blocking, O]
  )(implicit
      eClassTag: ClassTag[E]
  ): Routes = {
    ZHttp4sServerInterpreter().from(e.serverLogicRecoverErrors(fn)).toRoutesWithWebSockets
  }

  override def server(routes: NonEmptyList[Routes]): Resource[IO, Port] = {
    val service: WebSocketBuilder2[RIO[Clock with Blocking, *]] => HttpApp[RIO[Clock with Blocking, *]] =
      wsb => routes.map(_.apply(wsb)).reduceK.orNotFound
=======
  override def route(
      es: List[ZServerEndpoint[Clock with Blocking, ZioStreams with WebSockets]]
  ): HttpRoutes[RIO[Clock with Blocking, *]] = {
    ZHttp4sServerInterpreter().from(es).toRoutes
  }

  override def server(routes: NonEmptyList[HttpRoutes[RIO[Clock with Blocking, *]]]): Resource[IO, Port] = {
    val service: Kleisli[RIO[Clock with Blocking, *], Request[RIO[Clock with Blocking, *]], Response[RIO[Clock with Blocking, *]]] =
      routes.reduceK.orNotFound
>>>>>>> 2c5bdc09

    val serverResource = BlazeServerBuilder[RIO[Clock with Blocking, *]]
      .withExecutionContext(ExecutionContext.global)
      .bindHttp(0, "localhost")
      .withHttpWebSocketApp(service)
      .resource
      .map(_.address.getPort)

    // Converting a zio.RIO-resource to an cats.IO-resource
    val runtime = implicitly[zio.Runtime[Clock with Blocking]]
    Resource
      .eval(IO.fromFuture(IO(runtime.unsafeRunToFuture(serverResource.allocated))))
      .flatMap { case (port, release) =>
        Resource.make(IO.pure(port))(_ => IO.fromFuture(IO(runtime.unsafeRunToFuture(release))))
      }
  }
}<|MERGE_RESOLUTION|>--- conflicted
+++ resolved
@@ -45,36 +45,15 @@
     ZHttp4sServerInterpreter(serverOptions).from(e).toRoutesWithWebSockets
   }
 
-<<<<<<< HEAD
-  override def route[I, E, O](
-      es: List[ZServerEndpoint[Clock with Blocking, I, E, O, ZioStreams with WebSockets]]
+  override def route(
+      es: List[ZServerEndpoint[Clock with Blocking, ZioStreams with WebSockets]]
   ): Routes = {
     ZHttp4sServerInterpreter().from(es).toRoutesWithWebSockets
   }
 
-  override def routeRecoverErrors[I, E <: Throwable, O](
-      e: Endpoint[I, E, O, ZioStreams with WebSockets],
-      fn: I => RIO[Clock with Blocking, O]
-  )(implicit
-      eClassTag: ClassTag[E]
-  ): Routes = {
-    ZHttp4sServerInterpreter().from(e.serverLogicRecoverErrors(fn)).toRoutesWithWebSockets
-  }
-
-  override def server(routes: NonEmptyList[Routes]): Resource[IO, Port] = {
+  override def server(routes: NonEmptyList[HttpRoutes[RIO[Clock with Blocking, *]]]): Resource[IO, Port] = {
     val service: WebSocketBuilder2[RIO[Clock with Blocking, *]] => HttpApp[RIO[Clock with Blocking, *]] =
       wsb => routes.map(_.apply(wsb)).reduceK.orNotFound
-=======
-  override def route(
-      es: List[ZServerEndpoint[Clock with Blocking, ZioStreams with WebSockets]]
-  ): HttpRoutes[RIO[Clock with Blocking, *]] = {
-    ZHttp4sServerInterpreter().from(es).toRoutes
-  }
-
-  override def server(routes: NonEmptyList[HttpRoutes[RIO[Clock with Blocking, *]]]): Resource[IO, Port] = {
-    val service: Kleisli[RIO[Clock with Blocking, *], Request[RIO[Clock with Blocking, *]], Response[RIO[Clock with Blocking, *]]] =
-      routes.reduceK.orNotFound
->>>>>>> 2c5bdc09
 
     val serverResource = BlazeServerBuilder[RIO[Clock with Blocking, *]]
       .withExecutionContext(ExecutionContext.global)
