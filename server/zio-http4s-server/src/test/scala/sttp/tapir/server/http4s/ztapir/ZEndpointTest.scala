--- conflicted
+++ resolved
@@ -22,12 +22,7 @@
       endpoint.serverLogic(_ => ZIO.succeed(Right(())): ZIO[Service2, Nothing, Either[Unit, Unit]])
 
     type Env = Service1 with Service2
-<<<<<<< HEAD
-    val routes: HttpRoutes[RIO[Env & Clock & Blocking, *]] =
-      ZHttp4sServerInterpreter.from(List(serverEndpoint1.widen[Env], serverEndpoint2.widen[Env])).toRoutes
-=======
     val routes: HttpRoutes[RIO[Env with Clock, *]] =
       ZHttp4sServerInterpreter().from(List(serverEndpoint1.widen[Env], serverEndpoint2.widen[Env])).toRoutes
->>>>>>> 0c69aab9
   }
 }