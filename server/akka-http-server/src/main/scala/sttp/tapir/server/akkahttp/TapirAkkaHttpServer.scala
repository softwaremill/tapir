package sttp.tapir.server.akkahttp

import akka.http.scaladsl.server._
import sttp.capabilities.akka.AkkaStreams
import sttp.tapir.Endpoint
import sttp.tapir.server.ServerEndpoint
import sttp.tapir.typelevel.ReplaceFirstInTuple

import scala.concurrent.{ExecutionContext, Future}
import scala.reflect.ClassTag

trait TapirAkkaHttpServer {
<<<<<<< HEAD
  implicit class RichAkkaHttpEndpoint[I, E, O](e: Endpoint[I, E, O, AkkaStreams]) {
    def toDirective[T](implicit paramsToTuple: ParamsToTuple.Aux[I, T], akkaHttpOptions: AkkaHttpServerOptions): Directive[T] =
      new EndpointToAkkaServer(akkaHttpOptions).toDirective(e)
=======
  implicit class RichAkkaHttpEndpoint[I, E, O](e: Endpoint[I, E, O, AkkaStream])(implicit serverOptions: AkkaHttpServerOptions) {
    def toDirective: Directive[(I, Future[Either[E, O]] => Route)] =
      new EndpointToAkkaServer(serverOptions).toDirective(e)
>>>>>>> ae1d25ed

    def toRoute(logic: I => Future[Either[E, O]]): Route =
      new EndpointToAkkaServer(serverOptions).toRoute(e.serverLogic(logic))

    def toRouteRecoverErrors(
        logic: I => Future[O]
    )(implicit eIsThrowable: E <:< Throwable, eClassTag: ClassTag[E]): Route = {
      new EndpointToAkkaServer(serverOptions).toRoute(e.serverLogicRecoverErrors(logic))
    }
  }

<<<<<<< HEAD
  implicit class RichAkkaHttpServerEndpoint[I, E, O](serverEndpoint: ServerEndpoint[I, E, O, AkkaStreams, Future]) {
    def toDirective[T](implicit paramsToTuple: ParamsToTuple.Aux[I, T], akkaHttpOptions: AkkaHttpServerOptions): Directive[T] =
      new EndpointToAkkaServer(akkaHttpOptions).toDirective(serverEndpoint.endpoint)
=======
  implicit class RichAkkaHttpServerEndpoint[I, E, O](serverEndpoint: ServerEndpoint[I, E, O, AkkaStream, Future])(implicit
      serverOptions: AkkaHttpServerOptions
  ) {
    def toDirective: Directive[(I, Future[Either[E, O]] => Route)] =
      new EndpointToAkkaServer(serverOptions).toDirective(serverEndpoint.endpoint)
>>>>>>> ae1d25ed

    def toRoute: Route = new EndpointToAkkaServer(serverOptions).toRoute(serverEndpoint)
  }

<<<<<<< HEAD
  implicit class RichAkkaHttpServerEndpoints(serverEndpoints: List[ServerEndpoint[_, _, _, AkkaStreams, Future]]) {
    def toRoute(implicit serverOptions: AkkaHttpServerOptions): Route = {
=======
  implicit class RichAkkaHttpServerEndpoints(serverEndpoints: List[ServerEndpoint[_, _, _, AkkaStream, Future]])(implicit
      serverOptions: AkkaHttpServerOptions
  ) {
    def toRoute: Route = {
>>>>>>> ae1d25ed
      new EndpointToAkkaServer(serverOptions).toRoute(serverEndpoints)
    }
  }

  implicit class RichToFutureFunction[T, U](a: T => Future[U])(implicit ec: ExecutionContext) {
    @deprecated
    def andThenFirst[U_TUPLE, T_TUPLE, O](
        l: U_TUPLE => Future[O]
    )(implicit replaceFirst: ReplaceFirstInTuple[T, U, T_TUPLE, U_TUPLE]): T_TUPLE => Future[O] = { tTuple =>
      val t = replaceFirst.first(tTuple)
      a(t).flatMap { u =>
        val uTuple = replaceFirst.replace(tTuple, u)
        l(uTuple)
      }
    }
  }

  implicit class RichToFutureOfEitherFunction[T, U, E](a: T => Future[Either[E, U]])(implicit ec: ExecutionContext) {
    @deprecated
    def andThenFirstE[U_TUPLE, T_TUPLE, O](
        l: U_TUPLE => Future[Either[E, O]]
    )(implicit replaceFirst: ReplaceFirstInTuple[T, U, T_TUPLE, U_TUPLE]): T_TUPLE => Future[Either[E, O]] = { tTuple =>
      val t = replaceFirst.first(tTuple)
      a(t).flatMap {
        case Left(e) => Future.successful(Left(e))
        case Right(u) =>
          val uTuple = replaceFirst.replace(tTuple, u)
          l(uTuple)
      }
    }
  }
}<|MERGE_RESOLUTION|>--- conflicted
+++ resolved
@@ -10,15 +10,9 @@
 import scala.reflect.ClassTag
 
 trait TapirAkkaHttpServer {
-<<<<<<< HEAD
-  implicit class RichAkkaHttpEndpoint[I, E, O](e: Endpoint[I, E, O, AkkaStreams]) {
-    def toDirective[T](implicit paramsToTuple: ParamsToTuple.Aux[I, T], akkaHttpOptions: AkkaHttpServerOptions): Directive[T] =
-      new EndpointToAkkaServer(akkaHttpOptions).toDirective(e)
-=======
   implicit class RichAkkaHttpEndpoint[I, E, O](e: Endpoint[I, E, O, AkkaStream])(implicit serverOptions: AkkaHttpServerOptions) {
     def toDirective: Directive[(I, Future[Either[E, O]] => Route)] =
       new EndpointToAkkaServer(serverOptions).toDirective(e)
->>>>>>> ae1d25ed
 
     def toRoute(logic: I => Future[Either[E, O]]): Route =
       new EndpointToAkkaServer(serverOptions).toRoute(e.serverLogic(logic))
@@ -30,30 +24,19 @@
     }
   }
 
-<<<<<<< HEAD
-  implicit class RichAkkaHttpServerEndpoint[I, E, O](serverEndpoint: ServerEndpoint[I, E, O, AkkaStreams, Future]) {
-    def toDirective[T](implicit paramsToTuple: ParamsToTuple.Aux[I, T], akkaHttpOptions: AkkaHttpServerOptions): Directive[T] =
-      new EndpointToAkkaServer(akkaHttpOptions).toDirective(serverEndpoint.endpoint)
-=======
   implicit class RichAkkaHttpServerEndpoint[I, E, O](serverEndpoint: ServerEndpoint[I, E, O, AkkaStream, Future])(implicit
       serverOptions: AkkaHttpServerOptions
   ) {
     def toDirective: Directive[(I, Future[Either[E, O]] => Route)] =
       new EndpointToAkkaServer(serverOptions).toDirective(serverEndpoint.endpoint)
->>>>>>> ae1d25ed
 
     def toRoute: Route = new EndpointToAkkaServer(serverOptions).toRoute(serverEndpoint)
   }
 
-<<<<<<< HEAD
-  implicit class RichAkkaHttpServerEndpoints(serverEndpoints: List[ServerEndpoint[_, _, _, AkkaStreams, Future]]) {
-    def toRoute(implicit serverOptions: AkkaHttpServerOptions): Route = {
-=======
   implicit class RichAkkaHttpServerEndpoints(serverEndpoints: List[ServerEndpoint[_, _, _, AkkaStream, Future]])(implicit
       serverOptions: AkkaHttpServerOptions
   ) {
     def toRoute: Route = {
->>>>>>> ae1d25ed
       new EndpointToAkkaServer(serverOptions).toRoute(serverEndpoints)
     }
   }
