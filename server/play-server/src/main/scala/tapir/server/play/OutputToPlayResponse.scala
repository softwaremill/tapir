package tapir.server.play

import java.io.{File, InputStream}
import java.nio.ByteBuffer
import java.nio.charset.Charset
import java.nio.file.Files

import akka.NotUsed
import akka.stream.scaladsl.{FileIO, Source, StreamConverters}
import akka.util.ByteString
import play.api.http.{ContentTypes, HeaderNames, HttpEntity}
import play.api.mvc.MultipartFormData.{DataPart, FilePart}
import play.api.mvc.{Codec, MultipartFormData, ResponseHeader, Result}
import tapir.internal.server.{EncodeOutputBody, EncodeOutputs, OutputValues}
import tapir.model.{Part, StatusCode}
<<<<<<< HEAD
import tapir.{ByteArrayValueType, ByteBufferValueType, CodecForOptional, CodecMeta, EndpointOutput, FileValueType, InputStreamValueType, MediaType, MultipartValueType, RawPart, StringValueType}
=======
import tapir.{
  ByteArrayValueType,
  ByteBufferValueType,
  CodecForOptional,
  CodecMeta,
  EndpointOutput,
  FileValueType,
  InputStreamValueType,
  MediaType,
  MultipartValueType,
  RawPart,
  StringValueType
}
>>>>>>> 11af7027

object OutputToPlayResponse {

  def apply[O](
      defaultStatus: StatusCode,
      output: EndpointOutput[O],
      v: Any
  ): Result = {
    val outputValues = encodeOutputs(output, v, OutputValues.empty)
    val headers: Map[String, String] = outputValues.headers
      .foldLeft(Map.empty[String, List[String]]) { (a, b) =>
        if (a.contains(b._1)) a + (b._1 -> (a(b._1) :+ b._2)) else a + (b._1 -> List(b._2))
      }
      .mapValues(_.mkString(";;"))
    val status = outputValues.statusCode.getOrElse(defaultStatus)

    outputValues.body match {
      case Some(entity) =>
        val result = Result(ResponseHeader(status, headers), entity)
        headers.find(_._1.toLowerCase == "content-type").map(ct => result.as(ct._2)).getOrElse(result)
      case None => Result(ResponseHeader(status, headers), HttpEntity.NoEntity)
    }
  }

  private val encodeOutputs: EncodeOutputs[HttpEntity] =
    new EncodeOutputs[HttpEntity](new EncodeOutputBody[HttpEntity] {
      override def rawValueToBody(v: Any, codec: CodecForOptional[_, _ <: MediaType, Any]): HttpEntity =
        rawValueToResponseEntity(codec.meta, v)
      override def streamValueToBody(v: Any, mediaType: MediaType): HttpEntity =
        HttpEntity.Streamed(v.asInstanceOf[Source[ByteString, _]], None, mediaTypeToContentType(mediaType))
    })

  private def rawValueToResponseEntity[M <: MediaType, R](codecMeta: CodecMeta[_, M, R], r: R): HttpEntity = {
    val contentType = mediaTypeToContentType(codecMeta.mediaType)

    codecMeta.rawValueType match {
      case StringValueType(charset) =>
        val str = r.asInstanceOf[String]
        HttpEntity.Strict(ByteString(str, charset), contentType)

      case ByteArrayValueType =>
        val bytes = r.asInstanceOf[Array[Byte]]
        HttpEntity.Strict(ByteString(bytes), contentType)

      case ByteBufferValueType =>
        val byteBuffer = r.asInstanceOf[ByteBuffer]
        HttpEntity.Strict(ByteString(byteBuffer), contentType)

      case InputStreamValueType =>
        val stream = r.asInstanceOf[InputStream]
        HttpEntity.Streamed(StreamConverters.fromInputStream(() => stream), None, contentType)

      case FileValueType =>
        val path = r.asInstanceOf[File].toPath
        val fileSize = Some(Files.size(path))
        val file = FileIO.fromPath(path)
        HttpEntity.Streamed(file, fileSize, contentType)

      case mvt: MultipartValueType =>
        val rawParts = r.asInstanceOf[Seq[RawPart]]

<<<<<<< HEAD
=======
        //fetch HttpEntity.Strict as dataParts
>>>>>>> 11af7027
        val dataParts = rawParts
          .filter { part =>
            mvt.partCodecMeta(part.name).exists { rawPart =>
              rawPart.rawValueType match {
                case StringValueType(_)  => true
                case ByteArrayValueType  => true
                case ByteBufferValueType => true
                case _                   => false
              }
            }
          }
          .flatMap(rawPartsToDataPart(mvt, _))

<<<<<<< HEAD
=======
        //fetch HttpEntity.Streamed as fileParts
>>>>>>> 11af7027
        val fileParts = rawParts
          .filter { part =>
            mvt.partCodecMeta(part.name).exists { rawPart =>
              rawPart.rawValueType match {
                case InputStreamValueType => true
                case FileValueType        => true
                case _                    => false
              }
            }
          }
          .flatMap(rawPartsToFilePart(mvt, _))

        HttpEntity.Streamed(multipartFormToStream(dataParts, fileParts), None, contentType)
    }
  }

  private def rawPartsToFilePart[T](
      mvt: MultipartValueType,
      part: Part[T]
  ): Option[MultipartFormData.FilePart[Source[ByteString, _]]] = {

    mvt.partCodecMeta(part.name).flatMap { codecMeta =>
      val entity: HttpEntity = rawValueToResponseEntity(codecMeta.asInstanceOf[CodecMeta[_, _ <: MediaType, Any]], part.body)

      for {
        fileName <- part.fileName
        contentLength <- entity.contentLength
        dispositionType <- part.otherDispositionParams.get(part.name)
      } yield MultipartFormData.FilePart(part.name, fileName, entity.contentType, entity.dataStream, contentLength, dispositionType)
    }
  }

  private def rawPartsToDataPart[T](
      mvt: MultipartValueType,
      part: Part[T]
  ): Option[MultipartFormData.DataPart] = {
    mvt.partCodecMeta(part.name).flatMap { codecMeta =>
      val charset = codecMeta.rawValueType match {
        case valueType: StringValueType => valueType.charset
        case _                          => Charset.defaultCharset()
      }

<<<<<<< HEAD
      val maybeData: Option[String] = rawValueToResponseEntity(codecMeta.asInstanceOf[CodecMeta[_, _ <: MediaType, Any]], part.body) match {
        case HttpEntity.Strict(data, _)   => Some(data.decodeString(charset))
        case HttpEntity.Streamed(_, _, _) => None
        case HttpEntity.Chunked(_, _)     => None
=======
      val maybeData = rawValueToResponseEntity(codecMeta.asInstanceOf[CodecMeta[_, _ <: MediaType, Any]], part.body) match {
        case HttpEntity.Strict(data, _) => Some(data.decodeString(charset))
        case _                          => None
>>>>>>> 11af7027
      }

      maybeData.map(MultipartFormData.DataPart(part.name, _))
    }
  }

  private def mediaTypeToContentType(mediaType: MediaType): Option[String] = {
    val result = mediaType match {
      case MediaType.Json()               => ContentTypes.JSON
      case MediaType.TextPlain(charset)   => ContentTypes.TEXT(Codec.javaSupported(charset.name()))
      case MediaType.OctetStream()        => ContentTypes.BINARY
      case MediaType.XWwwFormUrlencoded() => ContentTypes.FORM
      case MediaType.MultipartFormData()  => "multipart/form-data"
      case _                              => throw new IllegalArgumentException(s"Cannot parse content type: $mediaType")
    }

    Option(result)
  }

  private def multipartFormToStream[A](dataParts: Seq[DataPart],
                                       fileParts: Seq[FilePart[Source[ByteString, _]]]): Source[ByteString, NotUsed] = {
    val boundary: String = "--------" + scala.util.Random.alphanumeric.take(20).mkString("")

    def formatDataParts(dataParts: Seq[DataPart]) = {
      val result = dataParts
        .flatMap {
          case DataPart(name, value) =>
            s"--$boundary\r\n${HeaderNames.CONTENT_DISPOSITION}: form-data; name=$name\r\n\r\n$value\r\n"
<<<<<<< HEAD

=======
>>>>>>> 11af7027
        }
        .mkString("")
      Codec.utf_8.encode(result)
    }

    def filePartHeader(file: FilePart[_]) = {
      val name = s""""${file.key}""""
      val filename = s""""${file.filename}""""
      val contentType = file.contentType
        .map { ct =>
          s"${HeaderNames.CONTENT_TYPE}: $ct\r\n"
        }
        .getOrElse("")
      Codec.utf_8.encode(
        s"--$boundary\r\n${HeaderNames.CONTENT_DISPOSITION}: form-data; name=$name; filename=$filename\r\n$contentType\r\n"
      )
    }

    Source
      .single(formatDataParts(dataParts))
      .concat(Source(fileParts.toList).flatMapConcat { file =>
        Source
          .single(filePartHeader(file))
          .concat(file.ref)
          .concat(Source.single(ByteString("\r\n", Charset.forName("UTF-8"))))
          .concat(Source.single(ByteString(s"--$boundary--", "UTF-8")))
      })
  }
}<|MERGE_RESOLUTION|>--- conflicted
+++ resolved
@@ -13,9 +13,6 @@
 import play.api.mvc.{Codec, MultipartFormData, ResponseHeader, Result}
 import tapir.internal.server.{EncodeOutputBody, EncodeOutputs, OutputValues}
 import tapir.model.{Part, StatusCode}
-<<<<<<< HEAD
-import tapir.{ByteArrayValueType, ByteBufferValueType, CodecForOptional, CodecMeta, EndpointOutput, FileValueType, InputStreamValueType, MediaType, MultipartValueType, RawPart, StringValueType}
-=======
 import tapir.{
   ByteArrayValueType,
   ByteBufferValueType,
@@ -29,7 +26,6 @@
   RawPart,
   StringValueType
 }
->>>>>>> 11af7027
 
 object OutputToPlayResponse {
 
@@ -91,10 +87,6 @@
       case mvt: MultipartValueType =>
         val rawParts = r.asInstanceOf[Seq[RawPart]]
 
-<<<<<<< HEAD
-=======
-        //fetch HttpEntity.Strict as dataParts
->>>>>>> 11af7027
         val dataParts = rawParts
           .filter { part =>
             mvt.partCodecMeta(part.name).exists { rawPart =>
@@ -108,10 +100,6 @@
           }
           .flatMap(rawPartsToDataPart(mvt, _))
 
-<<<<<<< HEAD
-=======
-        //fetch HttpEntity.Streamed as fileParts
->>>>>>> 11af7027
         val fileParts = rawParts
           .filter { part =>
             mvt.partCodecMeta(part.name).exists { rawPart =>
@@ -154,16 +142,10 @@
         case _                          => Charset.defaultCharset()
       }
 
-<<<<<<< HEAD
       val maybeData: Option[String] = rawValueToResponseEntity(codecMeta.asInstanceOf[CodecMeta[_, _ <: MediaType, Any]], part.body) match {
         case HttpEntity.Strict(data, _)   => Some(data.decodeString(charset))
         case HttpEntity.Streamed(_, _, _) => None
         case HttpEntity.Chunked(_, _)     => None
-=======
-      val maybeData = rawValueToResponseEntity(codecMeta.asInstanceOf[CodecMeta[_, _ <: MediaType, Any]], part.body) match {
-        case HttpEntity.Strict(data, _) => Some(data.decodeString(charset))
-        case _                          => None
->>>>>>> 11af7027
       }
 
       maybeData.map(MultipartFormData.DataPart(part.name, _))
@@ -192,10 +174,6 @@
         .flatMap {
           case DataPart(name, value) =>
             s"--$boundary\r\n${HeaderNames.CONTENT_DISPOSITION}: form-data; name=$name\r\n\r\n$value\r\n"
-<<<<<<< HEAD
-
-=======
->>>>>>> 11af7027
         }
         .mkString("")
       Codec.utf_8.encode(result)
