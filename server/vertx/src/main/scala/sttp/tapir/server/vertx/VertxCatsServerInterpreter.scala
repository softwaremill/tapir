--- conflicted
+++ resolved
@@ -61,11 +61,7 @@
   private def endpointHandler[I, E, O, A, S <: Streams[S]](
       e: ServerEndpoint[I, E, O, Fs2Streams[F], F],
       readStreamCompatible: ReadStreamCompatible[S]
-<<<<<<< HEAD
-  )(implicit effect: Effect[F]): Handler[RoutingContext] = { rc =>
-=======
   ): Handler[RoutingContext] = { rc =>
->>>>>>> 57ecd482
     implicit val monad: MonadError[F] = monadError[F]
     implicit val bodyListener: BodyListener[F, RoutingContext => Unit] = new VertxBodyListener[F]
     val fFromVFuture = new CatsFFromVFuture[F]
