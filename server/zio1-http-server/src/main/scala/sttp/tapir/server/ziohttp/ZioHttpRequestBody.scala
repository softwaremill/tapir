package sttp.tapir.server.ziohttp

import sttp.capabilities
import sttp.capabilities.zio.ZioStreams
import sttp.tapir.{FileRange, InputStreamRange}
import sttp.tapir.RawBodyType
import sttp.tapir.model.ServerRequest
import sttp.tapir.server.interpreter.RawValue
import sttp.tapir.server.interpreter.RequestBody
import zhttp.http.Request
import zio.{RIO, Task, ZIO}
import zio.blocking.Blocking
import zio.stream.{Stream, ZSink, ZStream}

import java.io.ByteArrayInputStream
import java.nio.ByteBuffer

class ZioHttpRequestBody[R](serverOptions: ZioHttpServerOptions[R]) extends RequestBody[RIO[R, *], ZioStreams] {
  override val streams: capabilities.Streams[ZioStreams] = ZioStreams

<<<<<<< HEAD
  override def toRaw[RAW](serverRequest: ServerRequest, bodyType: RawBodyType[RAW], maxBytes: Option[Long]): Task[RawValue[RAW]] =
    bodyType match {
      case RawBodyType.StringBody(defaultCharset) => asByteArray(serverRequest).map(new String(_, defaultCharset)).map(RawValue(_))
      case RawBodyType.ByteArrayBody              => asByteArray(serverRequest).map(RawValue(_))
      case RawBodyType.ByteBufferBody             => asByteArray(serverRequest).map(bytes => ByteBuffer.wrap(bytes)).map(RawValue(_))
      case RawBodyType.InputStreamBody            => asByteArray(serverRequest).map(new ByteArrayInputStream(_)).map(RawValue(_))
      case RawBodyType.InputStreamRangeBody =>
        asByteArray(serverRequest).map(bytes => new InputStreamRange(() => new ByteArrayInputStream(bytes))).map(RawValue(_))
      case RawBodyType.FileBody =>
        for {
          tmpFile <- serverOptions.createFile(serverRequest)
          _ <- toStream(serverRequest, None)
            .asInstanceOf[Stream[Throwable, Byte]]
            .run(ZSink.fromFile(tmpFile.toPath))
            .provideLayer(Blocking.live)
        } yield {
          val fileRange = FileRange(tmpFile)
          RawValue(fileRange, Seq(fileRange))
        }
      case RawBodyType.MultipartBody(_, _) => ZIO.fail(new UnsupportedOperationException("Multipart is not supported"))
    }
=======
  override def toRaw[RAW](serverRequest: ServerRequest, bodyType: RawBodyType[RAW]): Task[RawValue[RAW]] = bodyType match {
    case RawBodyType.StringBody(defaultCharset) => asByteArray(serverRequest).map(new String(_, defaultCharset)).map(RawValue(_))
    case RawBodyType.ByteArrayBody              => asByteArray(serverRequest).map(RawValue(_))
    case RawBodyType.ByteBufferBody             => asByteArray(serverRequest).map(bytes => ByteBuffer.wrap(bytes)).map(RawValue(_))
    case RawBodyType.InputStreamBody            => asByteArray(serverRequest).map(new ByteArrayInputStream(_)).map(RawValue(_))
    case RawBodyType.InputStreamRangeBody =>
      asByteArray(serverRequest).map(bytes => new InputStreamRange(() => new ByteArrayInputStream(bytes))).map(RawValue(_))
    case RawBodyType.FileBody =>
      for {
        tmpFile <- serverOptions.createFile(serverRequest)
        _ <- toStream(serverRequest, None).asInstanceOf[Stream[Throwable, Byte]].run(ZSink.fromFile(tmpFile.toPath)).provideLayer(Blocking.live)
      } yield {
        val fileRange = FileRange(tmpFile)
        RawValue(fileRange, Seq(fileRange))
      }
    case RawBodyType.MultipartBody(_, _) => ZIO.fail(new UnsupportedOperationException("Multipart is not supported"))
  }
>>>>>>> 961b93ad

  override def toStream(serverRequest: ServerRequest, maxBytes: Option[Long]): streams.BinaryStream =
    stream(serverRequest).asInstanceOf[streams.BinaryStream]

  private def asByteArray(serverRequest: ServerRequest): Task[Array[Byte]] = zioHttpRequest(serverRequest).body.map(_.toArray)

  private def stream(serverRequest: ServerRequest): Stream[Throwable, Byte] =
    ZStream.fromEffect(zioHttpRequest(serverRequest).body).flattenChunks

  private def zioHttpRequest(serverRequest: ServerRequest) = serverRequest.underlying.asInstanceOf[Request]
}<|MERGE_RESOLUTION|>--- conflicted
+++ resolved
@@ -18,7 +18,6 @@
 class ZioHttpRequestBody[R](serverOptions: ZioHttpServerOptions[R]) extends RequestBody[RIO[R, *], ZioStreams] {
   override val streams: capabilities.Streams[ZioStreams] = ZioStreams
 
-<<<<<<< HEAD
   override def toRaw[RAW](serverRequest: ServerRequest, bodyType: RawBodyType[RAW], maxBytes: Option[Long]): Task[RawValue[RAW]] =
     bodyType match {
       case RawBodyType.StringBody(defaultCharset) => asByteArray(serverRequest).map(new String(_, defaultCharset)).map(RawValue(_))
@@ -30,7 +29,7 @@
       case RawBodyType.FileBody =>
         for {
           tmpFile <- serverOptions.createFile(serverRequest)
-          _ <- toStream(serverRequest, None)
+          _ <- toStream(serverRequest, maxBytes)
             .asInstanceOf[Stream[Throwable, Byte]]
             .run(ZSink.fromFile(tmpFile.toPath))
             .provideLayer(Blocking.live)
@@ -40,25 +39,6 @@
         }
       case RawBodyType.MultipartBody(_, _) => ZIO.fail(new UnsupportedOperationException("Multipart is not supported"))
     }
-=======
-  override def toRaw[RAW](serverRequest: ServerRequest, bodyType: RawBodyType[RAW]): Task[RawValue[RAW]] = bodyType match {
-    case RawBodyType.StringBody(defaultCharset) => asByteArray(serverRequest).map(new String(_, defaultCharset)).map(RawValue(_))
-    case RawBodyType.ByteArrayBody              => asByteArray(serverRequest).map(RawValue(_))
-    case RawBodyType.ByteBufferBody             => asByteArray(serverRequest).map(bytes => ByteBuffer.wrap(bytes)).map(RawValue(_))
-    case RawBodyType.InputStreamBody            => asByteArray(serverRequest).map(new ByteArrayInputStream(_)).map(RawValue(_))
-    case RawBodyType.InputStreamRangeBody =>
-      asByteArray(serverRequest).map(bytes => new InputStreamRange(() => new ByteArrayInputStream(bytes))).map(RawValue(_))
-    case RawBodyType.FileBody =>
-      for {
-        tmpFile <- serverOptions.createFile(serverRequest)
-        _ <- toStream(serverRequest, None).asInstanceOf[Stream[Throwable, Byte]].run(ZSink.fromFile(tmpFile.toPath)).provideLayer(Blocking.live)
-      } yield {
-        val fileRange = FileRange(tmpFile)
-        RawValue(fileRange, Seq(fileRange))
-      }
-    case RawBodyType.MultipartBody(_, _) => ZIO.fail(new UnsupportedOperationException("Multipart is not supported"))
-  }
->>>>>>> 961b93ad
 
   override def toStream(serverRequest: ServerRequest, maxBytes: Option[Long]): streams.BinaryStream =
     stream(serverRequest).asInstanceOf[streams.BinaryStream]
