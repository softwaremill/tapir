--- conflicted
+++ resolved
@@ -50,11 +50,8 @@
   implicit val encoderPathItem: Encoder[PathItem] = deriveEncoder[PathItem]
   implicit val encoderComponents: Encoder[Components] = deriveEncoder[Components]
   implicit val encoderServer: Encoder[Server] = deriveEncoder[Server]
-<<<<<<< HEAD
-=======
   implicit val encoderExternalDocumentation: Encoder[ExternalDocumentation] = deriveEncoder[ExternalDocumentation]
   implicit val encoderTag: Encoder[Tag] = deriveEncoder[Tag]
->>>>>>> e1997604
   implicit val encoderInfo: Encoder[Info] = deriveEncoder[Info]
   implicit val encoderContact: Encoder[Contact] = deriveEncoder[Contact]
   implicit val encoderLicense: Encoder[License] = deriveEncoder[License]
