package sttp.tapir.examples

import akka.actor.ActorSystem
import akka.http.scaladsl.Http
import akka.http.scaladsl.server.Directives._
import akka.http.scaladsl.server.Route
import sttp.client._
import sttp.tapir._
import sttp.tapir.server.PartialServerEndpoint
import sttp.tapir.server.akkahttp._

import scala.concurrent.duration._
import scala.concurrent.{Await, Future}

object PartialServerLogicAkka extends App {
  implicit val actorSystem: ActorSystem = ActorSystem()
  import actorSystem.dispatcher

  // authentication logic
  case class User(name: String)
  val AuthenticationErrorCode = 1001
  def auth(token: String): Future[Either[Int, User]] =
    Future {
      if (token == "secret") Right(User("Spock"))
      else Left(AuthenticationErrorCode)
    }

  // 1st approach: define a base endpoint, which has the authentication logic built-in
  val secureEndpoint: PartialServerEndpoint[User, Unit, Int, Unit, Nothing, Future] = endpoint
    .in(header[String]("X-AUTH-TOKEN"))
    .errorOut(plainBody[Int])
    .serverLogicForCurrent(auth)

  // extend the base endpoint to define (potentially multiple) proper endpoints, define the rest of the server logic
  val secureHelloWorld1WithLogic = secureEndpoint.get
    .in("hello1")
    .in(query[String]("salutation"))
    .out(stringBody)
    .serverLogic { case (user, salutation) => Future(Right(s"$salutation, ${user.name}!")) }

  // ---

  // 2nd approach: define the endpoint entirely first
  val secureHelloWorld2: Endpoint[(String, String), Int, String, Nothing] = endpoint
    .in(header[String]("X-AUTH-TOKEN"))
    .errorOut(plainBody[Int])
    .get
    .in("hello2")
    .in(query[String]("salutation"))
    .out(stringBody)

  // then, provide the server logic in parts
  val secureHelloWorld2WithLogic = secureHelloWorld2
    .serverLogicPart(auth)
    .andThen { case (user, salutation) => Future(Right(s"$salutation, ${user.name}!")) }

  // ---

  // interpreting as routes
  val helloWorld1Route: Route = secureHelloWorld1WithLogic.toRoute
  val helloWorld2Route: Route = secureHelloWorld2WithLogic.toRoute

  // starting the server
<<<<<<< HEAD
  val bindAndCheck = Http().newServerAt("localhost", 8080).bind(helloWorld1Route ~ helloWorld2Route).map { _ =>
=======
  val bindAndCheck = Http().bindAndHandle(concat(helloWorld1Route, helloWorld2Route), "localhost", 8080).map { _ =>
>>>>>>> 99154476
    // testing
    implicit val backend: SttpBackend[Identity, Nothing, NothingT] = HttpURLConnectionBackend()

    def testWith(path: String, salutation: String, token: String): String = {
      val result: String = basicRequest
        .response(asStringAlways)
        .get(uri"http://localhost:8080/$path?salutation=$salutation")
        .header("X-AUTH-TOKEN", token)
        .send()
        .body

      println(s"For path: $path, salutation: $salutation, token: $token, got result: $result")
      result
    }

    assert(testWith("hello1", "Hello", "secret") == "Hello, Spock!")
    assert(testWith("hello2", "Hello", "secret") == "Hello, Spock!")
    assert(testWith("hello1", "Cześć", "secret") == "Cześć, Spock!")
    assert(testWith("hello2", "Cześć", "secret") == "Cześć, Spock!")
    assert(testWith("hello1", "Hello", "1234") == AuthenticationErrorCode.toString)
    assert(testWith("hello2", "Hello", "1234") == AuthenticationErrorCode.toString)
  }

  Await.result(bindAndCheck.transformWith { r => actorSystem.terminate().transform(_ => r) }, 1.minute)
}<|MERGE_RESOLUTION|>--- conflicted
+++ resolved
@@ -61,11 +61,7 @@
   val helloWorld2Route: Route = secureHelloWorld2WithLogic.toRoute
 
   // starting the server
-<<<<<<< HEAD
-  val bindAndCheck = Http().newServerAt("localhost", 8080).bind(helloWorld1Route ~ helloWorld2Route).map { _ =>
-=======
   val bindAndCheck = Http().bindAndHandle(concat(helloWorld1Route, helloWorld2Route), "localhost", 8080).map { _ =>
->>>>>>> 99154476
     // testing
     implicit val backend: SttpBackend[Identity, Nothing, NothingT] = HttpURLConnectionBackend()
 
