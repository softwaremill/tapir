package sttp.tapir.client.http4s

<<<<<<< HEAD
import cats.effect.IO
import org.http4s.ember.client.EmberClientBuilder
import org.http4s.{Request, Response, Uri}
import sttp.tapir.client.tests.ClientTests
import sttp.tapir.{DecodeResult, Endpoint}
=======
import org.http4s.blaze.client.BlazeClientBuilder
import org.http4s.{Request, Response, Uri}
import sttp.tapir.client.tests.ClientTests
import sttp.tapir.{DecodeResult, Endpoint}
import scala.concurrent.ExecutionContext.global
import scala.concurrent.Future
import cats.effect._
import cats.effect.unsafe.IORuntime
>>>>>>> ec51d2ac

abstract class Http4sClientTests[R] extends ClientTests[R] {
  override def send[A, I, E, O](
      e: Endpoint[A, I, E, O, R],
      port: Port,
      securityArgs: A,
      args: I,
      scheme: String = "http"
  ): Future[Either[E, O]] = {
    val (request, parseResponse) =
      Http4sClientInterpreter[IO]()
        .toSecureRequestThrowDecodeFailures(e, Some(Uri.unsafeFromString(s"http://localhost:$port")))
        .apply(securityArgs)
        .apply(args)

    sendAndParseResponse(request, parseResponse)
  }

  override def safeSend[A, I, E, O](
      e: Endpoint[A, I, E, O, R],
      port: Port,
      securityArgs: A,
      args: I
  ): Future[DecodeResult[Either[E, O]]] = {
    val (request, parseResponse) =
      Http4sClientInterpreter[IO]()
        .toSecureRequest(e, Some(Uri.unsafeFromString(s"http://localhost:$port")))
        .apply(securityArgs)
        .apply(args)

    sendAndParseResponse(request, parseResponse)
  }

  private implicit val ioRT: IORuntime = cats.effect.unsafe.implicits.global

  private def sendAndParseResponse[Result](request: Request[IO], parseResponse: Response[IO] => IO[Result]) =
<<<<<<< HEAD
    EmberClientBuilder.default[IO].build.use { client =>
      client.run(request).use(parseResponse)
    }
=======
    BlazeClientBuilder[IO](global).resource
      .use { client =>
        client.run(request).use(parseResponse)
      }
      .unsafeToFuture()(ioRT)
>>>>>>> ec51d2ac
}<|MERGE_RESOLUTION|>--- conflicted
+++ resolved
@@ -1,13 +1,6 @@
 package sttp.tapir.client.http4s
 
-<<<<<<< HEAD
-import cats.effect.IO
 import org.http4s.ember.client.EmberClientBuilder
-import org.http4s.{Request, Response, Uri}
-import sttp.tapir.client.tests.ClientTests
-import sttp.tapir.{DecodeResult, Endpoint}
-=======
-import org.http4s.blaze.client.BlazeClientBuilder
 import org.http4s.{Request, Response, Uri}
 import sttp.tapir.client.tests.ClientTests
 import sttp.tapir.{DecodeResult, Endpoint}
@@ -15,7 +8,6 @@
 import scala.concurrent.Future
 import cats.effect._
 import cats.effect.unsafe.IORuntime
->>>>>>> ec51d2ac
 
 abstract class Http4sClientTests[R] extends ClientTests[R] {
   override def send[A, I, E, O](
@@ -52,15 +44,9 @@
   private implicit val ioRT: IORuntime = cats.effect.unsafe.implicits.global
 
   private def sendAndParseResponse[Result](request: Request[IO], parseResponse: Response[IO] => IO[Result]) =
-<<<<<<< HEAD
-    EmberClientBuilder.default[IO].build.use { client =>
-      client.run(request).use(parseResponse)
-    }
-=======
-    BlazeClientBuilder[IO](global).resource
+    EmberClientBuilder.default[IO].build
       .use { client =>
         client.run(request).use(parseResponse)
       }
       .unsafeToFuture()(ioRT)
->>>>>>> ec51d2ac
 }