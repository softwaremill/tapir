package sttp.tapir.client.tests

import cats.effect._
import cats.effect.std.Queue
import cats.implicits._
import com.comcast.ip4s.Port
import fs2.{Pipe, Stream}
import org.http4s.dsl.io._
import org.http4s.headers.{Accept, `Content-Type`}
import org.http4s.server.Router
import org.http4s.ember.server.EmberServerBuilder
import org.http4s.server.middleware._
import org.http4s.server.websocket.WebSocketBuilder2
import org.http4s.websocket.WebSocketFrame
import org.http4s._
import org.slf4j.LoggerFactory
import org.typelevel.ci.CIString
import scodec.bits.ByteVector

object HttpServer extends ResourceApp.Forever {

  private val defaultPort = Port.fromInt(51823).get

  def run(args: List[String]): Resource[IO, Unit] = {
    val port = args.headOption.flatMap(Port.fromString).getOrElse(defaultPort)
    new HttpServer(port).build.void
  }
}

class HttpServer(port: Port) {

  private val logger = LoggerFactory.getLogger(getClass)

  //

  private object numParam extends QueryParamDecoderMatcher[Int]("num")
  private object fruitParam extends QueryParamDecoderMatcher[String]("fruit")
  private object amountOptParam extends OptionalQueryParamDecoderMatcher[String]("amount")
  private object colorOptParam extends OptionalQueryParamDecoderMatcher[String]("color")
  private object apiKeyOptParam extends OptionalQueryParamDecoderMatcher[String]("api-key")
  private object statusOutParam extends QueryParamDecoderMatcher[Int]("statusOut")

  private def service(wsb: WebSocketBuilder2[IO]) = HttpRoutes.of[IO] {
    case GET -> Root :? fruitParam(f) +& amountOptParam(amount) =>
      if (f == "papaya") {
        Accepted("29")
      } else if (f == "apricot") {
        Ok("30")
      } else {
        Ok(s"fruit: $f${amount.map(" " + _).getOrElse("")}", Header.Raw(CIString("X-Role"), f.length.toString))
      }
    case GET -> Root / "fruit" / f                                         => Ok(s"$f")
    case GET -> Root / "fruit" / f / "amount" / amount :? colorOptParam(c) => Ok(s"$f $amount $c")
    case _ @GET -> Root / "api" / "unit"                                   => Ok("{}")
    case r @ GET -> Root / "api" / "echo" / "params" => Ok(r.uri.query.params.toSeq.sortBy(_._1).map(p => s"${p._1}=${p._2}").mkString("&"))
    case r @ GET -> Root / "api" / "echo" / "headers" =>
      val headers = r.headers.headers.map(h => h.copy(value = h.value.reverse))
      val filteredHeaders1 = r.headers.headers.find(_.name == CIString("Cookie")) match {
        case Some(c) => headers.filter(_.name == CIString("Cookie")) :+ Header.Raw(CIString("Set-Cookie"), c.value.reverse)
        case None    => headers
      }

      val filteredHeaders2: Header.ToRaw = filteredHeaders1.filterNot(_.name == CIString("Content-Length"))
      okOnlyHeaders(List(filteredHeaders2))
    case r @ GET -> Root / "api" / "echo" / "param-to-header" =>
      okOnlyHeaders(r.uri.multiParams.getOrElse("qq", Nil).reverse.map("hh" -> _: Header.ToRaw))
    case r @ GET -> Root / "api" / "echo" / "param-to-upper-header" =>
      okOnlyHeaders(r.uri.multiParams.map { case (k, v) =>
        k -> v.headOption.getOrElse("?"): Header.ToRaw
      }.toSeq)
    case r @ POST -> Root / "api" / "echo" / "multipart" =>
      r.decode[multipart.Multipart[IO]] { mp =>
        val parts: Vector[multipart.Part[IO]] = mp.parts
        def toString(s: fs2.Stream[IO, Byte]): IO[String] = s.through(fs2.text.utf8Decode).compile.foldMonoid
        def partToString(name: String): IO[String] = parts.find(_.name.contains(name)).map(p => toString(p.body)).getOrElse(IO.pure(""))
        partToString("fruit").product(partToString("amount")).flatMap { case (fruit, amount) =>
          Ok(s"$fruit=$amount")
        }
      }
    case r @ POST -> Root / "api" / "echo" => r.as[String].flatMap(Ok(_))
    case r @ GET -> Root =>
      r.headers.get(CIString("X-Role")) match {
        case None     => Ok()
        case Some(hs) => Ok("Role: " + hs.head.value)
      }

    case r @ GET -> Root / "secret" =>
      r.headers.get(CIString("Location")) match {
        case None     => BadRequest()
        case Some(hs) => Ok("Location: " + hs.head.value)
      }

    case DELETE -> Root / "api" / "delete" => Ok()

    case r @ GET -> Root / "auth" :? apiKeyOptParam(ak) :? amountOptParam(am) =>
      val authHeader = r.headers.get(CIString("Authorization")).map(_.head.value)
      val xApiKey = r.headers.get(CIString("X-Api-Key")).map(_.head.value)
      Ok(s"Authorization=$authHeader; X-Api-Key=$xApiKey; ApiKeyParam=$ak; AmountParam=$am")

    case GET -> Root / "mapping" :? numParam(v) =>
      if (v % 2 == 0) Accepted("A") else Ok("B")

    case _ @GET -> Root / "status" :? statusOutParam(status) =>
      status match {
        case 204 => NoContent()
        case 200 => Ok.headers(`Content-Type`(MediaType.text.plain))
        case _   => BadRequest()
      }

    case GET -> Root / "ws" / "echo" =>
      val echoReply: fs2.Pipe[IO, WebSocketFrame, WebSocketFrame] =
        _.collect { case WebSocketFrame.Text(msg, _) =>
          if (msg.contains("\"f\"")) {
            WebSocketFrame.Text(msg.replace("\"f\":\"", "\"f\":\"echo: ")) // json echo
          } else {
            WebSocketFrame.Text("echo: " + msg) // string echo
          }
        }

      Queue
        .unbounded[IO, WebSocketFrame]
        .flatMap { q =>
          val d = Stream.repeatEval(q.take).through(echoReply)
          val e: Pipe[IO, WebSocketFrame, Unit] = s => s.evalMap(q.offer)
          wsb.build(d, e)
        }

    case GET -> Root / "ws" / "echo" / "fragmented" =>
      val echoReply: fs2.Pipe[IO, WebSocketFrame, WebSocketFrame] =
        _.flatMap {
          case WebSocketFrame.Text(msg, _) =>
            fs2.Stream(
              WebSocketFrame.Text(s"fragmented frame with ", last = false),
              WebSocketFrame.Continuation(ByteVector.view(s"echo: $msg".getBytes()), last = true),
              WebSocketFrame.Close()
            )
          case f => throw new IllegalArgumentException(s"Unsupported frame: $f")
        }

      Queue
        .unbounded[IO, WebSocketFrame]
        .flatMap { q =>
          val d = Stream.repeatEval(q.take).through(echoReply)
          val e: Pipe[IO, WebSocketFrame, Unit] = s => s.evalMap(q.offer)
          wsb.build(d, e)
        }

    case GET -> Root / "ws" / "echo" / "header" =>
      val echoReply: fs2.Pipe[IO, WebSocketFrame, WebSocketFrame] =
        _.collect { case WebSocketFrame.Text(msg, _) => WebSocketFrame.Text("echo: " + msg) }

      Queue
        .unbounded[IO, WebSocketFrame]
        .flatMap { q =>
          val d = Stream.repeatEval(q.take).through(echoReply)
          val e: Pipe[IO, WebSocketFrame, Unit] = s => s.evalMap(q.offer)
          wsb
            .withHeaders(Headers(Header.Raw(CIString("Correlation-id"), "ABC-DEF-123")))
            .build(d, e)
        }

    case GET -> Root / "entity" / entityType =>
      if (entityType == "person") Created("""{"name":"mary","age":20}""")
      else Ok("""{"name":"work"}""")

    case GET -> Root / "one-of" :? fruitParam(f) =>
      if (f == "apple") BadRequest("""{"name":"apple"}""", jsonContentType)
      else if (f == "pear") BadRequest("""{"availableInDays":10}""", jsonContentType)
      else if (f.length < 3) BadRequest(s"""{"length":${f.length}""", jsonContentType)
      else if (f == "orange") Ok()
      else NotFound("""{"availableFruit":["orange"]}""", jsonContentType)

    case r @ GET -> Root / "content-negotiation" / "organization" =>
      fromAcceptHeader(r) {
        case "application/json" => organizationJson
        case "application/xml"  => organizationXml
      }

    case r @ GET -> Root / "content-negotiation" / "entity" =>
      fromAcceptHeader(r) {
        case "application/json" => personJson
        case "application/xml"  => organizationXml
      }

    case r @ POST -> Root / "content-negotiation" / "fruit" =>
      r.as[String].flatMap { body =>
        fromAcceptHeader(r) {
          case "application/json" => Ok(s"""{"f": "$body (json)"}""", `Content-Type`(MediaType.application.json, Charset.`UTF-8`))
          case "application/xml"  => Ok(s"<f>$body (xml)</f>", `Content-Type`(MediaType.application.xml, Charset.`UTF-8`))
        }
      }
  }

  private def okOnlyHeaders(headers: Seq[Header.ToRaw]): IO[Response[IO]] = IO.pure(Response(headers = Headers(headers)))

  private def fromAcceptHeader(r: Request[IO])(f: PartialFunction[String, IO[Response[IO]]]): IO[Response[IO]] =
    r.headers.get[Accept].map(h => f(h.values.head.toString())).getOrElse(NotAcceptable())

  private val jsonContentType = `Content-Type`(MediaType.application.json, Charset.`UTF-8`)
  private val organizationXml = Ok("<name>sml-xml</name>", `Content-Type`(MediaType.application.xml, Charset.`UTF-8`))
  private val organizationJson = Ok("{\"name\": \"sml\"}", jsonContentType)
  private val personJson = Ok("{\"name\": \"John\", \"age\": 21}", jsonContentType)

  private def app(wsb: WebSocketBuilder2[IO]): HttpApp[IO] = {
    val corsService = CORS(service(wsb))
    Router("/" -> corsService).orNotFound
  }

  def build: Resource[IO, server.Server] = EmberServerBuilder
    .default[IO]
    .withPort(port)
    .withHttpWebSocketApp(app)
    .build
    .evalTap(_ => IO(logger.info(s"Server on port $port started")))
    .onFinalize(IO(logger.info(s"Server on port $port stopped")))

<<<<<<< HEAD
=======
  def build: Resource[IO, server.Server] = BlazeServerBuilder[IO]
    .withExecutionContext(ExecutionContext.global)
    .bindHttp(port)
    .withHttpWebSocketApp(app)
    .resource
    .evalTap(_ => IO(logger.info(s"Server on port $port started")))
    .onFinalize(IO(logger.info(s"Server on port $port stopped")))
>>>>>>> b7457e73
}<|MERGE_RESOLUTION|>--- conflicted
+++ resolved
@@ -213,15 +213,4 @@
     .build
     .evalTap(_ => IO(logger.info(s"Server on port $port started")))
     .onFinalize(IO(logger.info(s"Server on port $port stopped")))
-
-<<<<<<< HEAD
-=======
-  def build: Resource[IO, server.Server] = BlazeServerBuilder[IO]
-    .withExecutionContext(ExecutionContext.global)
-    .bindHttp(port)
-    .withHttpWebSocketApp(app)
-    .resource
-    .evalTap(_ => IO(logger.info(s"Server on port $port started")))
-    .onFinalize(IO(logger.info(s"Server on port $port stopped")))
->>>>>>> b7457e73
 }